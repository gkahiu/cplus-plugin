--- conflicted
+++ resolved
@@ -208,9 +208,6 @@
 
 <br>
 
-<<<<<<< HEAD
-## Investability Variable Manager
-=======
 ## NCS Pathways Matrix of Relative Impact Values
 
 ### Identifying Carbon Layers
@@ -275,7 +272,6 @@
 <br>
 
 ## Create a new financial priority layer Net Present Value (NPV)
->>>>>>> 8f471905
 
 The plugin supports adding additional investability factors, such as years of project experience, by allowing users to incorporate constant raster layers into their analysis.
 
