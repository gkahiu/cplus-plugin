# -*- coding: utf-8 -*-
"""
    Plugin utilities
"""


import os
from pathlib import Path

from qgis.PyQt import QtCore, QtGui
from qgis.core import Qgis, QgsApplication, QgsMessageLog

from .definitions.defaults import DOCUMENTATION_SITE, REPORT_FONT_NAME, TEMPLATE_NAME
from .definitions.constants import NCS_CARBON_SEGMENT, NCS_PATHWAY_SEGMENT


def tr(message):
    """Get the translation for a string using Qt translation API.
    We implement this ourselves since we do not inherit QObject.

    :param message: String for translation.
    :type message: str, QString

    :returns: Translated version of message.
    :rtype: QString
    """
    # noinspection PyTypeChecker,PyArgumentList,PyCallByClass
    return QtCore.QCoreApplication.translate("QgisCplus", message)


def log(
    message: str,
    name: str = "qgis_cplus",
    info: bool = True,
    notify: bool = True,
):
    """Logs the message into QGIS logs using qgis_cplus as the default
    log instance.
    If notify_user is True, user will be notified about the log.

    :param message: The log message
    :type message: str

    :param name: Name of te log instance, qgis_cplus is the default
    :type message: str

    :param info: Whether the message is about info or a
    warning
    :type info: bool

    :param notify: Whether to notify user about the log
    :type notify: bool
    """
    level = Qgis.Info if info else Qgis.Warning
    QgsMessageLog.logMessage(
        message,
        name,
        level=level,
        notifyUser=notify,
    )


def open_documentation(url=None):
    """Opens documentation website in the default browser

    :param url: URL link to documentation site (e.g. gh pages site)
    :type url: str

    """
    url = DOCUMENTATION_SITE if url is None else url
    result = QtGui.QDesktopServices.openUrl(QtCore.QUrl(url))
    return result


<<<<<<< HEAD
def get_report_font(size=11, bold=False, italic=False) -> QtGui.QFont:
    """Uses the default font family name to create a
    font for use in the report.

    :param size: The font point size, default is 11.
    :type size: int

    :param bold: True for bold font else False which is the default.
    :type bold: bool

    :param italic: True for font to be in italics else False which is the default.
    :type italic: bool

    :returns: Font to use in a report.
    :rtype: QtGui.QFont
    """
    font_weight = 50
    if bold is True:
        font_weight = 75

    # return QtGui.QFont(REPORT_FONT_NAME, size, font_weight, italic)
    return QtGui.QFont(REPORT_FONT_NAME, size, font_weight, italic)
=======
def clean_filename(filename):
    """Creates a safe filename by removing operating system
    invalid filename characters.

    :param filename: File name
    :type filename: str

    :returns A clean file name
    :rtype str
    """
    characters = " %:/,\[]<>*?"

    for character in characters:
        if character in filename:
            filename = filename.replace(character, "_")

    return filename
>>>>>>> 6307fa83


def is_dark_theme() -> bool:
    """Checks if the current QGIS UI theme is dark mode.

    :returns: True if the current UI theme is on dark mode, else False.
    :rtype: bool
    """
    if QgsApplication.instance().themeName() == "Night Mapping":
        return True

    return False


class FileUtils:
    """
    Provides functionality for commonly used file-related operations.
    """

    @staticmethod
    def plugin_dir() -> str:
        """Returns the root directory of the plugin.

        :returns: Root directory of the plugin.
        :rtype: str
        """
        return os.path.join(os.path.dirname(os.path.realpath(__file__)))

    @staticmethod
    def get_icon(file_name: str) -> QtGui.QIcon:
        """Creates an icon based on the icon name in the 'icons' folder.

        :param file_name: File name which should include the extension.
        :type file_name: str

        :returns: Icon object matching the file name.
        :rtype: QtGui.QIcon
        """
        icon_path = os.path.normpath(f"{FileUtils.plugin_dir()}/icons/{file_name}")

        if not os.path.exists(icon_path):
            return QtGui.QIcon()

        return QtGui.QIcon(icon_path)

    @staticmethod
    def report_template_path(file_name=None) -> str:
        """Get the absolute path to the template file with the given name.
        Caller needs to verify that the file actually exists.

        :param file_name: Template file name including the extension. If
        none is specified then it will use `main.qpt` as the default
        template name.
        :type file_name: str

        :returns: The absolute path to the template file with the given name.
        :rtype: str
        """
        if file_name is None:
            file_name = TEMPLATE_NAME

        absolute_path = f"{FileUtils.plugin_dir()}/app_data/reports/{file_name}"

        return os.path.normpath(absolute_path)

    @staticmethod
    def create_ncs_pathways_dir(base_dir: str):
        """Creates an NCS subdirectory under BASE_DIR. Skips
        creation of the subdirectory if it already exists.
        """
        if not Path(base_dir).is_dir():
            return

        ncs_pathway_dir = f"{base_dir}/{NCS_PATHWAY_SEGMENT}"
        message = tr(
            "Missing parent directory when creating NCS pathways subdirectory."
        )
        FileUtils.create_new_dir(ncs_pathway_dir, message)

    @staticmethod
    def create_ncs_carbon_dir(base_dir: str):
        """Creates an NCS subdirectory for carbon layers under BASE_DIR.
        Skips creation of the subdirectory if it already exists.
        """
        if not Path(base_dir).is_dir():
            return

        ncs_carbon_dir = f"{base_dir}/{NCS_CARBON_SEGMENT}"
        message = tr("Missing parent directory when creating NCS carbon subdirectory.")
        FileUtils.create_new_dir(ncs_carbon_dir, message)

    @staticmethod
    def create_new_dir(directory: str, log_message: str = ""):
        """Creates new file directory if it doesn't exist"""
        p = Path(directory)
        if not p.exists():
            try:
                p.mkdir()
            except FileNotFoundError:
                log(log_message)<|MERGE_RESOLUTION|>--- conflicted
+++ resolved
@@ -72,7 +72,6 @@
     return result
 
 
-<<<<<<< HEAD
 def get_report_font(size=11, bold=False, italic=False) -> QtGui.QFont:
     """Uses the default font family name to create a
     font for use in the report.
@@ -95,7 +94,8 @@
 
     # return QtGui.QFont(REPORT_FONT_NAME, size, font_weight, italic)
     return QtGui.QFont(REPORT_FONT_NAME, size, font_weight, italic)
-=======
+
+
 def clean_filename(filename):
     """Creates a safe filename by removing operating system
     invalid filename characters.
@@ -113,7 +113,6 @@
             filename = filename.replace(character, "_")
 
     return filename
->>>>>>> 6307fa83
 
 
 def is_dark_theme() -> bool:
