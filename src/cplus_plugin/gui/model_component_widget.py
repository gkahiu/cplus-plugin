# -*- coding: utf-8 -*-
"""
Composite list view-based widgets for displaying implementation model
and NCS pathway items.
"""
import os
import typing

from qgis.PyQt import QtCore, QtWidgets
from qgis.PyQt.uic import loadUiType

from qgis.core import QgsApplication, QgsMapLayer

from .component_item_model import (
    ComponentItemModel,
    ComponentItemModelType,
    IMItemModel,
    ImplementationModelItem,
    IMPLEMENTATION_MODEL_TYPE,
    LAYER_ITEM_TYPE,
    ModelComponentItem,
    ModelComponentItemType,
    NcsPathwayItem,
    NcsPathwayItemModel,
    NCS_PATHWAY_TYPE,
)
from ..conf import settings_manager
from .implementation_model_editor_dialog import ImplementationModelEditorDialog
from .model_description_editor import ModelDescriptionEditorDialog
from .ncs_pathway_editor_dialog import NcsPathwayEditorDialog
from .pixel_value_editor_dialog import PixelValueEditorDialog
from ..models.base import ImplementationModel, NcsPathway
from ..utils import FileUtils, log


WidgetUi, _ = loadUiType(
    os.path.join(os.path.dirname(__file__), "../ui/model_component_widget.ui")
)


class ModelComponentWidget(QtWidgets.QWidget, WidgetUi):
    """Widget for displaying and managing model items in a list view."""

    items_reloaded = QtCore.pyqtSignal()

    def __init__(self, parent=None, item_model=None):
        super().__init__(parent)
        self.setupUi(self)

        self._item_model = item_model
        if self._item_model is not None:
            self.item_model = self._item_model

        add_icon = FileUtils.get_icon("symbologyAdd.svg")
        self.btn_add.setIcon(add_icon)
        self.btn_add.clicked.connect(self._on_add_item)

        remove_icon = FileUtils.get_icon("symbologyRemove.svg")
        self.btn_remove.setIcon(remove_icon)
        self.btn_remove.setEnabled(False)
        self.btn_remove.clicked.connect(self._on_remove_item)

        edit_icon = FileUtils.get_icon("mActionToggleEditing.svg")
        self.btn_edit.setIcon(edit_icon)
        self.btn_edit.setEnabled(False)
        self.btn_edit.clicked.connect(self._on_edit_item)

        reload_icon = FileUtils.get_icon("mActionReload.svg")
        self.btn_reload.setIcon(reload_icon)
        self.btn_reload.setToolTip(self.tr("Refresh view"))
        self.btn_reload.clicked.connect(self._on_reload)

        self.btn_edit_description.setIcon(edit_icon)
        self.btn_edit_description.setToolTip(self.tr("Edit description"))
        self.btn_edit_description.setEnabled(False)
        self.btn_edit_description.clicked.connect(self._on_update_description)

    @property
    def item_model(self) -> ComponentItemModelType:
        """Returns the component item model for managing items the list view.

        :returns: Component item model for managing items the list view.
        :rtype: ComponentItemModel
        """
        return self._item_model

    @item_model.setter
    def item_model(self, model: ComponentItemModelType):
        """Sets the component item model for managing items in the list view.

        :param model: The component item model for managing items.
        :type model: ComponentItemModel
        """
        if self._item_model is None:
            self._item_model = model
            self.lst_model_items.setModel(self._item_model)
            self.lst_model_items.selectionModel().selectionChanged.connect(
                self._on_selection_changed
            )

    @property
    def selection_model(self) -> QtCore.QItemSelectionModel:
        """Gets the item's view selection model.

        :returns: The item's view selection model.
        :rtype: QtCore.QItemSelectionModel
        """
        return self.lst_model_items.selectionModel()

    @property
    def title(self) -> str:
        """Returns the title of the view.

        :returns: Title of the view.
        :rtype: str
        """
        return self.lbl_title.text()

    @title.setter
    def title(self, text: str):
        """Sets the text tobe displayed in the title label of the view.

        :param text: Title of the view.
        :type text: str
        """
        self.lbl_title.setText(f"<b>{text}</b>")

    def load(self):
        """Subclass to determine how to initialize the items."""
        pass

    def _on_add_item(self):
        """Slot raised when add item button has been clicked.

        Default implementation does nothing. To be implemented by
        subclasses.
        """
        pass

    def _on_edit_item(self):
        """Slot raised when edit item button has been clicked.

        Default implementation does nothing. To be implemented by
        subclasses.
        """
        pass

    def _on_remove_item(self):
        """Slot raised when remove item button has been clicked.

        Default implementation does nothing. To be implemented by
        subclasses.
        """
        pass

    def _on_update_description(self):
        """Slot raised to edit the currently selected item."""
        sel_items = self.selected_items()
        if len(sel_items) == 0:
            return

        reference_item = sel_items[0]
        description_editor = ModelDescriptionEditorDialog(
            self, reference_item.description
        )
        title_tr = self.tr("Description Editor")
        description_editor.setWindowTitle(
            f"{reference_item.model_component.name} {title_tr}"
        )
        if description_editor.exec_() == QtWidgets.QDialog.Accepted:
            updated_description = description_editor.description
            reference_item.model_component.description = updated_description
            self.txt_item_description.setText(updated_description)
            self._save_item(reference_item)

    def _save_item(self, item: ComponentItemModelType):
        """Persist the changes in the underlying model for the given item.

        To be implemented by child classes as default implementation does
        nothing.
        """
        pass

    def set_description(self, description: str):
        """Updates the text for the selected item.

        :param description: Description for the selected item.
        :type description: str
        """
        self.txt_item_description.setText(description)
        self.txt_item_description.setToolTip(description)

    def clear_description(self):
        """Clears the content in the description text box."""
        self.txt_item_description.clear()
        self.txt_item_description.setToolTip("")

    def _on_selection_changed(
        self, selected: QtCore.QItemSelection, deselected: QtCore.QItemSelection
    ):
        """Slot raised when selection in the list view has changed.

        :param selected: Current item selection.
        :type selected: QtCore.QItemSelection

        :param deselected: Previously selected items that have been
        deselected.
        :type deselected: QtCore.QItemSelection
        """
        self._update_ui_on_selection_changed()

    def _update_ui_on_selection_changed(self):
        """Update UI properties on selection changed."""
        self.btn_remove.setEnabled(True)
        self.btn_edit.setEnabled(True)
        self.btn_edit_description.setEnabled(True)

        # Remove description and disable edit and remove buttons if
        # more than one item has been selected.
        selected_items = self.selected_items()
        if len(selected_items) == 0 or len(selected_items) > 1:
            self.clear_description()
            self.btn_remove.setEnabled(False)
            self.btn_edit.setEnabled(False)
            self.btn_edit_description.setEnabled(False)
            return

        if not isinstance(selected_items[0], ModelComponentItem):
            return

        self.set_description(selected_items[0].description)

    def selected_items(self) -> typing.List[ModelComponentItemType]:
        """Returns the selected items in the list view.

        :returns: A collection of the selected model component items. Returns
        an empty list if the item model has not been set.
        :rtype: list
        """
        if self._item_model is None:
            return []

        selection_model = self.lst_model_items.selectionModel()
        idxs = selection_model.selectedRows()

        return [self._item_model.item(idx.row()) for idx in idxs]

    def clear(self):
        """Remove all items in the view. To be implemented
        by subclasses."""
        pass

    def _on_reload(self):
        """Slot raised when the reload button has been clicked.
        Default implementation is to call the load the items
        afresh.
        """
        self.load()
        self.items_reloaded.emit()

    def model_names(self) -> typing.List[str]:
        """Gets the names of the components in the item model.

        :returns: Returns the model names in lower case or an empty
        list if the item model has not been set.
        :rtype: list
        """
        if self._item_model is None:
            return []

        model_components = self._item_model.model_components()

        return [mc.name.lower() for mc in model_components]

<<<<<<< HEAD
    def enable_default_items(self, state: bool):
        """Enable or disable default model component items in the view.

        :param state: True to enable or False to disable default model
        component items.
        :type state: bool
        """
        self._item_model.enable_default_items(state)

        # If false, deselect default items
        if not state:
            selection_model = self.lst_model_items.selectionModel()
            selected_idxs = selection_model.selectedRows()
            for sel_idx in selected_idxs:
                item = self._item_model.item(sel_idx.row(), 0)
                # If not enabled then deselect
                if not item.isEnabled():
                    selection_model.select(sel_idx, QtCore.QItemSelectionModel.Deselect)
=======
    def add_action_widget(self, widget: QtWidgets.QWidget):
        """Adds an auxiliary widget below the list view from the left-hand side.

        :param widget: Widget to be added to the collection of controls
        below the list view.
        :type widget: QtWidgets.QWidget
        """
        self.widget_container.addWidget(widget)
>>>>>>> 69a14633


class NcsComponentWidget(ModelComponentWidget):
    """Widget for displaying and managing NCS pathways."""

    ncs_pathway_updated = QtCore.pyqtSignal(NcsPathway)
    items_reloaded = QtCore.pyqtSignal()

    def __init__(self, parent=None):
        super().__init__(parent)

        self.item_model = NcsPathwayItemModel(parent)

        self.lst_model_items.setDragEnabled(True)
        self.lst_model_items.setDragDropMode(QtWidgets.QAbstractItemView.DragOnly)
        self.lst_model_items.setAcceptDrops(False)

    def add_ncs_pathway(self, ncs_pathway: NcsPathway) -> bool:
        """Adds an NCS pathway object to the view.

        :param ncs_pathway: NCS pathway object to be added to the view.
        :type ncs_pathway: NcsPathway

        :returns: Returns True if the NcsPathway was successfully added,
        else False.
        :rtype: bool
        """
        return self.item_model.add_ncs_pathway(ncs_pathway)

    def clear(self):
        """Removes all NCS pathway items in the view."""
        items = self.ncs_items()
        for item in items:
            self.item_model.remove_ncs_pathway(item.uuid)

    def pathways(self, valid_only=False) -> typing.List[NcsPathway]:
        """Returns a collection of NcsPathway objects in the list view.

        :param valid_only: True to only return those NcsPathway objects that
        are valid, default is False.
        :type valid_only: bool

        :returns: Collection of NcsPathway objects in the list view.
        :rtype: list
        """
        return self.item_model.pathways(valid_only)

    def ncs_items(self) -> typing.List[NcsPathwayItem]:
        """Returns a collection of all NcsPathwayItem objects in the
        list view.

        :returns: Collection of NcsPathwayItem objects in the list view.
        :rtype: list
        """
        return self.item_model.model_component_items()

    def _on_add_item(self):
        """Show NCS pathway editor."""
        ncs_editor = NcsPathwayEditorDialog(self, excluded_names=self.model_names())
        if ncs_editor.exec_() == QtWidgets.QDialog.Accepted:
            ncs_pathway = ncs_editor.ncs_pathway
            result = self.item_model.add_ncs_pathway(ncs_pathway)
            if result:
                settings_manager.save_ncs_pathway(ncs_pathway)

    def _on_edit_item(self):
        """Edit selected NCS pathway object."""
        selected_items = self.selected_items()
        if len(selected_items) == 0 or len(selected_items) > 1:
            return

        item = selected_items[0]

        # If editing, remove the current name of the model component
        excluded_names = self.model_names()
        excluded_names.remove(item.model_component.name.lower())

        ncs_editor = NcsPathwayEditorDialog(
            self, item.ncs_pathway, excluded_names=excluded_names
        )
        if ncs_editor.exec_() == QtWidgets.QDialog.Accepted:
            ncs_pathway = ncs_editor.ncs_pathway
            result = self.item_model.update_ncs_pathway(ncs_pathway)
            if result:
                self._save_item(item)
                self.ncs_pathway_updated.emit(ncs_pathway)
            self._update_ui_on_selection_changed()

    def _save_item(self, item: NcsPathwayItem):
        """Update the NCS pathway in settings."""
        cloned_ncs_item = item.clone()
        cloned_ncs = cloned_ncs_item.ncs_pathway
        settings_manager.update_ncs_pathway(cloned_ncs)

    def _on_remove_item(self):
        """Delete NcsPathway object."""
        selected_items = self.selected_items()
        if len(selected_items) == 0 or len(selected_items) > 1:
            return

        ncs = selected_items[0].ncs_pathway

        msg = self.tr(
            f"Do you want to remove '{ncs.name}'?\nClick Yes to "
            f"proceed or No to cancel."
        )

        if (
            QtWidgets.QMessageBox.question(
                self,
                self.tr("Remove NCS Pathway"),
                msg,
                QtWidgets.QMessageBox.Yes | QtWidgets.QMessageBox.No,
            )
            == QtWidgets.QMessageBox.Yes
        ):
            self.item_model.remove_ncs_pathway(str(ncs.uuid))
            settings_manager.remove_ncs_pathway(str(ncs.uuid))
            self.clear_description()

    def load(self):
        """Load items from settings."""
        self.clear()

        settings_manager.update_ncs_pathways()
        ncs_pathways = settings_manager.get_all_ncs_pathways()

        progress_dialog = QtWidgets.QProgressDialog(self)
        progress_dialog.setWindowTitle(self.tr("Load NCS Pathways"))
        progress_dialog.setMinimum(0)
        progress_dialog.setMaximum(len(ncs_pathways))
        progress_dialog.setLabelText(self.tr("Updating NCS pathways..."))
        for i, ncs in enumerate(ncs_pathways, start=1):
            progress_dialog.setValue(i)
            if progress_dialog.wasCanceled():
                break
            self.add_ncs_pathway(ncs)


class ImplementationModelComponentWidget(ModelComponentWidget):
    """Widget for displaying and managing implementation models."""

    items_reloaded = QtCore.pyqtSignal()

    def __init__(self, parent=None):
        super().__init__(parent)

        self.item_model = IMItemModel(parent)
        self.item_model.im_pathways_updated.connect(self.on_pathways_updated)

        self.lst_model_items.setAcceptDrops(True)
        self.lst_model_items.setDragDropMode(QtWidgets.QAbstractItemView.DropOnly)
        self.lst_model_items.setDropIndicatorShown(True)

        self.btn_reload.setVisible(False)

        self.btn_pixel_editor = None

        self.add_auxiliary_widgets()

    def models(self) -> typing.List[ImplementationModel]:
        """Returns a collection of ImplementationModel objects in the
        list view.

        :returns: Collection of ImplementationModel objects in the
        list view.
        :rtype: list
        """
        return self.item_model.models()

    def add_auxiliary_widgets(self):
        """Adds additional action widgets for managing implementation models."""
        self.btn_pixel_editor = QtWidgets.QToolButton(self)
        style_icon = FileUtils.get_icon("rendererCategorizedSymbol.svg")
        self.btn_pixel_editor.setIcon(style_icon)
        self.btn_pixel_editor.setToolTip(
            self.tr("Show dialog for ordering pixel values for styling.")
        )
        self.btn_pixel_editor.clicked.connect(self.on_show_pixel_value_editor)
        self.add_action_widget(self.btn_pixel_editor)

    def on_show_pixel_value_editor(self):
        """Slot raised to show editor dialog for managing IM pixel values for styling."""
        pixel_dialog = PixelValueEditorDialog(self)
        if pixel_dialog.exec_() == QtWidgets.QDialog.Accepted:
            # Update pixel values
            pixel_values = pixel_dialog.item_mapping
            for val, im_id in pixel_values.items():
                imp_model = settings_manager.get_implementation_model(im_id)
                if not imp_model:
                    continue
                imp_model.style_pixel_value = val
                settings_manager.update_implementation_model(imp_model)

            self.load()

    def model_names(self) -> typing.List[str]:
        """Gets the names of the implementation models in the item model.

        :returns: Returns the names of implementation models in lower
        case or an empty list if the item model has not been set.
        :rtype: list
        """
        if self._item_model is None:
            return []

        model_components = self._item_model.models()

        return [mc.name.lower() for mc in model_components]

    def on_pathways_updated(self, im_item: ImplementationModelItem):
        """Slot raised when the pathways of an ImplementationModelItem
        have been added or removed. Persist this information in settings.
        """
        self._save_item(im_item)

    def model_items(self) -> typing.List[ImplementationModelItem]:
        """Returns a collection of all ImplementationModelItem objects
        in the list view.

        :returns: Collection of ImplementationModelItem objects in
        the list view.
        :rtype: list
        """
        return self.item_model.model_items()

    def clear(self):
        """Removes all implementation model items in the view."""
        items = self.model_items()
        for item in items:
            self.item_model.remove_implementation_model(item.uuid)

    def load(self):
        """Load implementation models from settings."""
        self.clear()

        for imp_model in settings_manager.get_all_implementation_models():
            self.add_implementation_model(imp_model)

    def _on_add_item(self):
        """Show implementation model editor."""
        editor = ImplementationModelEditorDialog(
            self, excluded_names=self.model_names()
        )
        if editor.exec_() == QtWidgets.QDialog.Accepted:
            model = editor.implementation_model
            layer = editor.layer
            num_models = len(settings_manager.get_all_implementation_models())
            model.style_pixel_value = num_models + 1
            result = self.item_model.add_implementation_model(model, layer)
            if result:
                settings_manager.save_implementation_model(model)

    def _on_edit_item(self):
        """Edit selected implementation model object."""
        selected_items = self.selected_items()
        if len(selected_items) == 0 or len(selected_items) > 1:
            return

        item = selected_items[0]

        # If editing, remove the current name of the model component
        excluded_names = self.model_names()
        excluded_names.remove(item.model_component.name.lower())

        editor = ImplementationModelEditorDialog(
            self, item.implementation_model, excluded_names=excluded_names
        )
        if editor.exec_() == QtWidgets.QDialog.Accepted:
            model = editor.implementation_model
            layer = editor.layer
            result = self.item_model.update_implementation_model(model, layer)
            if result:
                self._save_item(item)
            self._update_ui_on_selection_changed()

    def _save_item(self, item: ImplementationModelItem):
        """Update the underlying IM in the item in settings."""
        cloned_im_item = item.clone()
        cloned_im = cloned_im_item.implementation_model
        settings_manager.update_implementation_model(cloned_im)

    def _on_remove_item(self):
        """Delete implementation model object."""
        selected_items = self.selected_items()
        if len(selected_items) == 0 or len(selected_items) > 1:
            return

        item = selected_items[0]
        model_component = None
        if isinstance(item, ModelComponentItem):
            is_model_component_item = True
            model_component = item.model_component
        else:
            is_model_component_item = False

        additional_note = ""

        if is_model_component_item:
            if item.type() == IMPLEMENTATION_MODEL_TYPE:
                additional_note = self.tr("and its children")

            msg = self.tr(
                f"Do you want to remove '{model_component.name}' {additional_note}?"
                f"\nClick Yes to proceed or No to cancel."
            )
        else:
            msg = self.tr(
                "Do you want to remove the layer for the implementation model?"
                "\nClick Yes to proceed or No to cancel"
            )

        if (
            QtWidgets.QMessageBox.question(
                self,
                self.tr("Remove Implementation Model Item"),
                msg,
                QtWidgets.QMessageBox.Yes | QtWidgets.QMessageBox.No,
            )
            == QtWidgets.QMessageBox.Yes
        ):
            if is_model_component_item:
                # NCS pathway item
                if item.type() == NCS_PATHWAY_TYPE:
                    parent = item.parent
                    self.item_model.remove_ncs_pathway_item(item.uuid, parent)
                else:
                    # Implementation model item
                    implementation_model_uuid = str(model_component.uuid)
                    result = self.item_model.remove_implementation_model(
                        implementation_model_uuid
                    )
                    if result:
                        ref_pixel_value = model_component.style_pixel_value
                        settings_manager.remove_implementation_model(
                            implementation_model_uuid
                        )

                        # Reassign pixel values
                        self.reassign_pixel_values(ref_pixel_value)
            else:
                implementation_model_item = item.data()
                if implementation_model_item:
                    self.item_model.remove_layer(implementation_model_item)
                    self._save_item(implementation_model_item)

            self.clear_description()

    @classmethod
    def reassign_pixel_values(cls, start_position: int):
        """Reassign the styling pixel values for implementation models
        from the given start position.

        It is important to call this function when the maximum pixel
        value does not match the number of implementation models such
        as when one or more implementation models have been deleted.

        :param start_position: Position to start reassigning the pixel
        values.
        :type start_position: int
        """
        sorted_models = sorted(
            settings_manager.get_all_implementation_models(),
            key=lambda model: model.style_pixel_value,
        )
        remap_models = sorted_models[start_position - 1 :]
        for val, imp_model in enumerate(remap_models, start=start_position):
            imp_model.style_pixel_value = val
            settings_manager.update_implementation_model(imp_model)

    def add_ncs_pathway_items(self, ncs_items: typing.List[NcsPathwayItem]) -> bool:
        """Adds an NCS pathway item to the collection.

        One, and only one, target implementation model item needs
        to have been selected.

        :param ncs_items: NCS pathway items to be added to the
        implementation model.
        :type ncs_items: list

        :returns: True if the item was successfully added, else False.
        :rtype: bool
        """
        selected_models = self.selected_items()
        if len(selected_models) == 0 or len(selected_models) > 1:
            return False

        sel_model = selected_models[0]
        item_type = sel_model.type()

        # Use the parent to add the NCS item
        if item_type == NCS_PATHWAY_TYPE:
            if sel_model.parent is None:
                return False

            sel_model = sel_model.parent

        elif item_type == LAYER_ITEM_TYPE:
            return False

        status = True
        for ncs_item in ncs_items:
            status = self.item_model.add_ncs_pathway(ncs_item, sel_model)

        return status

    def add_implementation_model(
        self, implementation_model: ImplementationModel, layer: QgsMapLayer = None
    ):
        """Adds an implementation model object to the view with the option of
        specifying the layer.

        :param implementation_model: Implementation model object
        to be added to the view.
        :type implementation_model: ImplementationModel

        :param layer: Optional map layer to be added to the model.
        :type layer: QgsMapLayer

        :returns: True if the implementation model was successfully added, else
        False.
        :rtype: bool
        """
        return self.item_model.add_implementation_model(implementation_model, layer)

    def _update_ui_on_selection_changed(self):
        """Check type of item selected and update UI
        controls accordingly.
        """
        super()._update_ui_on_selection_changed()

        selected_items = self.selected_items()
        if len(selected_items) == 0:
            return

        item = selected_items[0]
        self.btn_edit.setEnabled(False)
        self.btn_edit_description.setEnabled(False)
        if item.type() == IMPLEMENTATION_MODEL_TYPE:
            self.btn_edit.setEnabled(True)
            self.btn_edit_description.setEnabled(True)

    def update_ncs_pathway_items(self, ncs_pathway: NcsPathway) -> bool:
        """Update NCS pathway items used for IMs that are linked to the
        given NCS pathway.

        :param ncs_pathway: NCS pathway whose attribute values will be updated
        for the related pathways used in the IMs.
        :type ncs_pathway: NcsPathway

        :returns: True if NCS pathway items were updated, else False.
        :rtype: bool
        """
        return self.item_model.update_ncs_pathway_items(ncs_pathway)<|MERGE_RESOLUTION|>--- conflicted
+++ resolved
@@ -272,7 +272,6 @@
 
         return [mc.name.lower() for mc in model_components]
 
-<<<<<<< HEAD
     def enable_default_items(self, state: bool):
         """Enable or disable default model component items in the view.
 
@@ -291,7 +290,7 @@
                 # If not enabled then deselect
                 if not item.isEnabled():
                     selection_model.select(sel_idx, QtCore.QItemSelectionModel.Deselect)
-=======
+
     def add_action_widget(self, widget: QtWidgets.QWidget):
         """Adds an auxiliary widget below the list view from the left-hand side.
 
@@ -300,7 +299,6 @@
         :type widget: QtWidgets.QWidget
         """
         self.widget_container.addWidget(widget)
->>>>>>> 69a14633
 
 
 class NcsComponentWidget(ModelComponentWidget):
