# -*- coding: utf-8 -*-

"""
 The plugin main window class.
"""

import datetime
import json
import os
import typing
import uuid
from dateutil import tz
from functools import partial
from pathlib import Path

from qgis.PyQt import (
    QtCore,
    QtGui,
    QtWidgets,
)
from qgis.PyQt.QtWidgets import QPushButton
from qgis.PyQt.uic import loadUiType
from qgis.core import (
    Qgis,
    QgsApplication,
    QgsCoordinateReferenceSystem,
    QgsCoordinateTransform,
    QgsFeedback,
    QgsGeometry,
    QgsProject,
    QgsProcessingAlgorithm,
    QgsProcessingContext,
    QgsProcessingFeedback,
    QgsProcessingMultiStepFeedback,
    QgsRasterLayer,
    QgsRectangle,
    QgsWkbTypes,
    QgsColorRampShader,
    QgsSingleBandPseudoColorRenderer,
    QgsPalettedRasterRenderer,
)
from qgis.gui import (
    QgsGui,
    QgsMessageBar,
    QgsRubberBand,
)

from qgis.utils import iface

from .activity_widget import ActivityContainerWidget
from .metrics_builder_dialog import ActivityMetricsBuilder
from .priority_group_widget import PriorityGroupWidget
from .scenario_item_widget import ScenarioItemWidget
from .progress_dialog import OnlineProgressDialog, ReportProgressDialog, ProgressDialog
from ..trends_earth import auth
from ..api.scenario_task_api_client import ScenarioAnalysisTaskApiClient
from ..api.layer_tasks import FetchDefaultLayerTask
from ..api.scenario_history_tasks import (
    FetchScenarioHistoryTask,
    FetchScenarioOutputTask,
    DeleteScenarioTask,
    FetchOnlineTaskStatusTask,
)
from ..api.request import JOB_RUNNING_STATUS, JOB_COMPLETED_STATUS
from ..definitions.constants import (
    ACTIVITY_GROUP_LAYER_NAME,
    ACTIVITY_IDENTIFIER_PROPERTY,
    ACTIVITY_WEIGHTED_GROUP_NAME,
    NCS_PATHWAYS_GROUP_LAYER_NAME,
    USER_DEFINED_ATTRIBUTE,
)

from .financials.npv_manager_dialog import NpvPwlManagerDialog
from .financials.npv_progress_dialog import NpvPwlProgressDialog
from .priority_layer_dialog import PriorityLayerDialog
from .priority_group_dialog import PriorityGroupDialog

from .scenario_dialog import ScenarioDialog

from ..models.base import (
    Activity,
    PriorityLayerType,
)
from ..models.financial import ActivityNpv
from ..conf import settings_manager, Settings

from ..lib.financials import create_npv_pwls

from .components.custom_tree_widget import CustomTreeWidget

from ..resources import *

from ..definitions.defaults import (
    ADD_LAYER_ICON_PATH,
    PILOT_AREA_EXTENT,
    OPTIONS_TITLE,
    ICON_PATH,
    MAXIMUM_COMPARISON_REPORTS,
    PLUGIN_MESSAGE_LOG_TAB,
    QGIS_GDAL_PROVIDER,
    QGIS_MESSAGE_LEVEL_DICT,
    REMOVE_LAYER_ICON_PATH,
    SCENARIO_OUTPUT_LAYER_NAME,
    SCENARIO_LOG_FILE_NAME,
    USER_DOCUMENTATION_SITE,
)
from ..lib.reports.manager import report_manager, ReportManager
from ..models.base import Scenario, ScenarioResult, ScenarioState, SpatialExtent
from ..models.report import MetricConfiguration
from ..tasks import ScenarioAnalysisTask
from ..utils import (
    open_documentation,
    tr,
    log,
    FileUtils,
    write_to_file,
    todict,
    CustomJsonEncoder,
)


WidgetUi, _ = loadUiType(
    os.path.join(os.path.dirname(__file__), "../ui/qgis_cplus_main_dockwidget.ui")
)


class QgisCplusMain(QtWidgets.QDockWidget, WidgetUi):
    """Main plugin UI class"""

    analysis_finished = QtCore.pyqtSignal(ScenarioResult)

    def __init__(
        self,
        iface,
        parent=None,
    ):
        super().__init__(parent)
        self.setupUi(self)

        QgsGui.enableAutoGeometryRestore(self)

        self.iface = iface
        self.progress_dialog = None
        self.task = None
        self.processing_cancelled = False
        self.current_analysis_task = None

        # Set icons for buttons
        help_icon = FileUtils.get_icon("mActionHelpContents_green.svg")
        self.help_btn.setIcon(help_icon)

        settings_icon = FileUtils.get_icon("settings.svg")
        self.options_btn.setIcon(settings_icon)

        self.prepare_input()

        # Insert widget for step 2
        self.activity_widget = ActivityContainerWidget(self, self.message_bar)
        self.tab_widget.insertTab(1, self.activity_widget, self.tr("Step 2"))
        self.tab_widget.currentChanged.connect(self.on_tab_step_changed)

        # Step 3, priority weighting layers initialization
        self.priority_groups_widgets = {}
        self.pwl_item_flags = None

        # Step 4
        self.ncs_with_carbon.toggled.connect(self.outputs_options_changed)
        self.landuse_project.toggled.connect(self.outputs_options_changed)
        self.landuse_normalized.toggled.connect(self.outputs_options_changed)
        self.landuse_weighted.toggled.connect(self.outputs_options_changed)
        self.highest_position.toggled.connect(self.outputs_options_changed)
        self.processing_type.toggled.connect(self.processing_options_changed)
        self.chb_metric_builder.toggled.connect(self.on_use_custom_metrics)
        self.btn_metric_builder.clicked.connect(self.on_show_metrics_wizard)
        edit_table_icon = FileUtils.get_icon("mActionEditTable.svg")
        self.btn_metric_builder.setIcon(edit_table_icon)

        self.load_layer_options()

        self.load_report_options()

        self.initialize_priority_layers()

        self.position_feedback = QgsProcessingFeedback()
        self.processing_context = QgsProcessingContext()

        self.scenario_result = None

        self.analysis_finished.connect(self.post_analysis)

        # Log updates
        QgsApplication.messageLog().messageReceived.connect(
            self.on_log_message_received
        )

        # Fetch scenario history list
        self.fetch_scenario_history_list()
        # Fetch default layers
        self.fetch_default_layer_list()

    def on_view_status_button_clicked(self):
        """Handler when view status report button in tab 4 is clicked."""
        log("View status button")

        running_online_scenario_uuid = settings_manager.get_running_online_scenario()
        online_task = settings_manager.get_scenario(running_online_scenario_uuid)
        if online_task:
            self.load_scenario(running_online_scenario_uuid)

    def on_online_task_check_finished(self, status):
        """
        Handler for view online task and generate report button.

        The button itself will be shown when Cplus plugin becomes visible.
        """
        running_online_scenario_uuid = settings_manager.get_running_online_scenario()
        online_task = settings_manager.get_scenario(running_online_scenario_uuid)

        if online_task:
            if status == JOB_COMPLETED_STATUS:
                message = f"Task {online_task.name} has completed successfully. You can download the result from Log tab."
                button_text = "OK"
            elif status == JOB_RUNNING_STATUS:
                message = f"Task {online_task.name} is still running."
                button_text = "View status"
            else:
                message = f"Task {online_task.name} is {status}."
                button_text = "OK"
            widget = self.message_bar.createMessage(tr(message))

            if status == JOB_RUNNING_STATUS:
                button = QPushButton(widget)
                button.setText(button_text)
                load_scenario = partial(
                    self.load_scenario, running_online_scenario_uuid
                )
                button.pressed.connect(load_scenario)
                widget.layout().addWidget(button)
            self.update_message_bar(widget)

    def fetch_online_task_status(self):
        self.task = FetchOnlineTaskStatusTask(self)
        self.task.task_finished.connect(self.on_online_task_check_finished)
        QgsApplication.taskManager().addTask(self.task)

    def outputs_options_changed(self):
        """
        Handles selected outputs changes
        """

        settings_manager.set_value(
            Settings.NCS_WITH_CARBON, self.ncs_with_carbon.isChecked()
        )
        settings_manager.set_value(
            Settings.LANDUSE_PROJECT, self.landuse_project.isChecked()
        )
        settings_manager.set_value(
            Settings.LANDUSE_NORMALIZED, self.landuse_normalized.isChecked()
        )
        settings_manager.set_value(
            Settings.LANDUSE_WEIGHTED, self.landuse_weighted.isChecked()
        )
        settings_manager.set_value(
            Settings.HIGHEST_POSITION, self.highest_position.isChecked()
        )

    def processing_options_changed(self):
        """Handles selected processing changes"""

        settings_manager.set_value(
            Settings.PROCESSING_TYPE, self.processing_type.isChecked()
        )

    def load_layer_options(self):
        """
        Retrieve outputs scenarion layers selection from settings and
        update the releated ui components
        """

        self.ncs_with_carbon.setChecked(
            settings_manager.get_value(
                Settings.NCS_WITH_CARBON, default=False, setting_type=bool
            )
        )
        self.landuse_project.setChecked(
            settings_manager.get_value(
                Settings.LANDUSE_PROJECT, default=False, setting_type=bool
            )
        )
        self.landuse_normalized.setChecked(
            settings_manager.get_value(
                Settings.LANDUSE_NORMALIZED, default=False, setting_type=bool
            )
        )

        self.landuse_weighted.setChecked(
            settings_manager.get_value(
                Settings.LANDUSE_WEIGHTED, default=False, setting_type=bool
            )
        )

        self.highest_position.setChecked(
            settings_manager.get_value(
                Settings.HIGHEST_POSITION, default=False, setting_type=bool
            )
        )

        self.processing_type.setChecked(
            settings_manager.get_value(
                Settings.PROCESSING_TYPE, default=False, setting_type=bool
            )
        )

        self.view_status_btn.clicked.connect(self.on_view_status_button_clicked)
        running_online_scenario_uuid = settings_manager.get_running_online_scenario()
        online_task = settings_manager.get_scenario(running_online_scenario_uuid)
        if not online_task:
            self.view_status_btn.setEnabled(False)
        else:
            self.view_status_btn.setEnabled(True)

    def load_report_options(self):
        """Load previously saved report options."""
        self.chb_metric_builder.setChecked(
            settings_manager.get_value(
                Settings.USE_CUSTOM_METRICS, default=False, setting_type=bool
            )
        )

    def on_log_message_received(self, message, tag, level):
        """Slot to handle log tab updates and processing logs

        :param message: The received message from QGIS message log
        :type message: str

        :param tag: Message log tag
        :type tag: str

        :param level: Message level enum value
        :type level: Qgis.MessageLevel
        """
        if tag == PLUGIN_MESSAGE_LOG_TAB:
            # If there is no current running analysis
            # task don't save the log message.
            if not self.current_analysis_task:
                return

            try:
                to_zone = tz.tzlocal()
                message_dict = json.loads(message)
                if sorted(list(message_dict.keys())) == ["date_time", "log"]:
                    message = message_dict["log"]
                    message_time = message_dict["date_time"].replace("Z", "+00:00")
                    message_time = datetime.datetime.fromisoformat(message_time)
                    message_time = message_time.astimezone(to_zone).strftime(
                        "%Y-%m-%dT%H:%M:%S"
                    )
                else:
                    message_time = datetime.datetime.now().strftime("%Y-%m-%dT%H:%M:%S")
            except Exception:
                message_time = datetime.datetime.now().strftime("%Y-%m-%dT%H:%M:%S")
            message = (
                f"{self.log_text_box.toPlainText()} "
                f"{message_time} {QGIS_MESSAGE_LEVEL_DICT[level]} "
                f"{message}"
            )
            self.log_text_box.setPlainText(f"{message} \n")
            log_text_cursor = self.log_text_box.textCursor()
            log_text_cursor.movePosition(QtGui.QTextCursor.End)
            self.log_text_box.setTextCursor(log_text_cursor)
            try:
                os.makedirs(
                    self.current_analysis_task.scenario_directory, exist_ok=True
                )
                processing_log_file = os.path.join(
                    self.current_analysis_task.scenario_directory,
                    SCENARIO_LOG_FILE_NAME,
                )
                write_to_file(message, processing_log_file)
            except TypeError:
                pass

    def prepare_input(self):
        """Initializes plugin input widgets"""
        self.prepare_extent_box()
        self.grid_layout = QtWidgets.QGridLayout()
        self.message_bar = QgsMessageBar()
        self.prepare_message_bar()

        self.progress_dialog = None
        self.scenario_directory = None

        self.help_btn.clicked.connect(self.open_help)
        self.pilot_area_btn.clicked.connect(self.zoom_pilot_area)

        self.run_scenario_btn.clicked.connect(self.run_analysis)
        self.options_btn.clicked.connect(self.open_settings)

        self.restore_scenario()

        self.scenario_name.textChanged.connect(self.save_scenario)
        self.scenario_description.textChanged.connect(self.save_scenario)
        self.extent_box.extentChanged.connect(self.save_scenario)

        icon_pixmap = QtGui.QPixmap(ICON_PATH)
        self.icon_la.setPixmap(icon_pixmap)

        add_layer_icon = QtGui.QIcon(ADD_LAYER_ICON_PATH)
        self.layer_add_btn.setIcon(add_layer_icon)

        remove_layer_icon = QtGui.QIcon(REMOVE_LAYER_ICON_PATH)
        self.layer_remove_btn.setIcon(remove_layer_icon)

        self.layer_add_btn.clicked.connect(self.add_priority_layer_group)
        self.layer_remove_btn.clicked.connect(self.remove_priority_layer_group)

        # Priority groups buttons
        self.add_group_btn.setIcon(FileUtils.get_icon("symbologyAdd.svg"))
        self.edit_group_btn.setIcon(FileUtils.get_icon("mActionToggleEditing.svg"))
        self.remove_group_btn.setIcon(FileUtils.get_icon("symbologyRemove.svg"))

        self.add_group_btn.clicked.connect(self.add_priority_group)
        self.edit_group_btn.clicked.connect(self.edit_priority_group)
        self.remove_group_btn.clicked.connect(self.remove_priority_group)

        # Priority layers buttons
        self.new_financial_pwl_btn.setIcon(FileUtils.get_icon("mActionNewMap.svg"))
        self.add_pwl_btn.setIcon(FileUtils.get_icon("symbologyAdd.svg"))
        self.edit_pwl_btn.setIcon(FileUtils.get_icon("mActionToggleEditing.svg"))
        self.remove_pwl_btn.setIcon(FileUtils.get_icon("symbologyRemove.svg"))

        self.new_financial_pwl_btn.clicked.connect(self.on_manage_npv_pwls)
        self.add_pwl_btn.clicked.connect(self.add_priority_layer)
        self.edit_pwl_btn.clicked.connect(self.edit_priority_layer)
        self.remove_pwl_btn.clicked.connect(self.remove_priority_layer)

        self.priority_layers_list.itemDoubleClicked.connect(
            self._on_double_click_priority_layer
        )

        # Add priority groups list into the groups frame
        self.priority_groups_list = CustomTreeWidget()

        self.priority_groups_list.setHeaderHidden(True)

        self.priority_groups_list.setDragEnabled(True)
        self.priority_groups_list.setDragDropOverwriteMode(True)
        self.priority_groups_list.viewport().setAcceptDrops(True)

        self.priority_groups_list.setDragDropMode(QtWidgets.QAbstractItemView.DropOnly)

        self.priority_groups_list.child_dragged_dropped.connect(
            self.priority_groups_update
        )

        layout = QtWidgets.QVBoxLayout()
        layout.setSpacing(0)
        layout.setContentsMargins(0, 0, 0, 0)

        layout.addWidget(self.priority_groups_list)
        self.priority_groups_frame.setLayout(layout)

        # Scenario analysis variables

        self.analysis_scenario_name = None
        self.analysis_scenario_description = None
        self.analysis_extent = None
        self.analysis_activities = None
        self.analysis_weighted_ims = []
        self.analysis_priority_layers_groups = []

        # Saved scenarios actions
        self.add_scenario_btn.setIcon(FileUtils.get_icon("symbologyAdd.svg"))
        self.info_scenario_btn.setIcon(FileUtils.get_icon("mActionIdentify.svg"))
        self.load_scenario_btn.setIcon(FileUtils.get_icon("mActionReload.svg"))
        self.comparison_report_btn.setIcon(FileUtils.get_icon("mIconReport.svg"))
        self.remove_scenario_btn.setIcon(FileUtils.get_icon("symbologyRemove.svg"))

        self.add_scenario_btn.clicked.connect(self.add_scenario)
        self.load_scenario_btn.clicked.connect(self.load_scenario)
        self.info_scenario_btn.clicked.connect(self.show_scenario_info)
        self.comparison_report_btn.clicked.connect(self.on_generate_comparison_report)
        self.remove_scenario_btn.clicked.connect(self.remove_scenario)

        self.scenario_list.itemSelectionChanged.connect(
            self.on_scenario_list_selection_changed
        )

    def priority_groups_update(self, target_item, selected_items):
        """Updates the priority groups list item with the passed
         selected layer items.

        :param target_item: The priority group tree widget
         item that is to be updated
        :type target_item: QTreeWidgetItem

        :param selected_items: Priority layers items from the list widget
        :type selected_items: list
        """
        self.priority_groups_list.setCurrentItem(target_item)

        for item in selected_items:
            self.add_priority_layer_group(target_item, item)

    def update_pwl_layers(self, notify=False):
        """Updates the priority layers path available in
        the store activities.

        :param notify: Whether to show message to user about the update
        :type notify: bool
        """
        settings_manager.update_activities()
        self.update_priority_layers()
        if notify:
            self.show_message(
                tr(
                    "Updated all the activities"
                    " with their respective priority layers"
                ),
                Qgis.Info,
            )
        log(tr("Updated all the activities" " with their respective priority layers"))

    def save_scenario(self):
        """Save current scenario details into settings"""
        scenario_name = self.scenario_name.text()
        scenario_description = self.scenario_description.text()
        extent = self.extent_box.outputExtent()

        extent_box = [
            extent.xMinimum(),
            extent.xMaximum(),
            extent.yMinimum(),
            extent.yMaximum(),
        ]

        settings_manager.set_value(Settings.SCENARIO_NAME, scenario_name)
        settings_manager.set_value(Settings.SCENARIO_DESCRIPTION, scenario_description)
        settings_manager.set_value(Settings.SCENARIO_EXTENT, extent_box)

    def restore_scenario(self):
        """Update the first tab input with the last scenario details"""
        scenario_name = settings_manager.get_value(Settings.SCENARIO_NAME)
        scenario_description = settings_manager.get_value(Settings.SCENARIO_DESCRIPTION)
        extent = settings_manager.get_value(Settings.SCENARIO_EXTENT)

        self.scenario_name.setText(scenario_name) if scenario_name is not None else None
        self.scenario_description.setText(
            scenario_description
        ) if scenario_description is not None else None

        if extent is not None:
            extent_rectangle = QgsRectangle(
                float(extent[0]), float(extent[2]), float(extent[1]), float(extent[3])
            )
            self.extent_box.setOutputExtentFromUser(
                extent_rectangle,
                QgsCoordinateReferenceSystem("EPSG:4326"),
            )

    def initialize_priority_layers(self):
        """Prepares the priority weighted layers UI with the defaults.

        Gets the store priority layers from plugin settings and populates
        them into the QListWidget as QListWidgetItems then fetches the
        priority groups and adds them to the QTreeWidget as QTreeWidgetItems
        with their corresponding priority layers as their child items.
        """
        self.priority_layers_list.clear()

        for layer in settings_manager.get_priority_layers():
            item = QtWidgets.QListWidgetItem()
            item.setData(QtCore.Qt.DisplayRole, layer.get("name"))
            item.setData(QtCore.Qt.UserRole, layer.get("uuid"))

            if not os.path.exists(layer.get("path")) and not layer.get(
                "path"
            ).startswith("cplus://"):
                item.setIcon(FileUtils.get_icon("mIndicatorLayerError.svg"))
                item.setToolTip(
                    tr(
                        "Contains invalid priority layer path, "
                        "the provided layer path does not exist!"
                    )
                )

            if self.pwl_item_flags is None:
                self.pwl_item_flags = item.flags()

            self.priority_layers_list.addItem(item)

        list_items = []
        items_only = []
        stored_priority_groups = settings_manager.get_priority_groups()
        self.priority_groups_list.clear()

        for group in stored_priority_groups:
            group_widget = PriorityGroupWidget(
                group,
            )
            group_widget.input_value_changed.connect(self.group_value_changed)
            group_widget.slider_value_changed.connect(self.group_value_changed)

            self.priority_groups_widgets[group["name"]] = group_widget

            pw_layers = settings_manager.find_layers_by_group(group["name"])

            item = QtWidgets.QTreeWidgetItem()
            item.setSizeHint(0, group_widget.sizeHint())
            item.setExpanded(True)
            item.setData(0, QtCore.Qt.UserRole, group.get("uuid"))

            # Add priority layers into the group as a child items.

            item.setExpanded(True) if len(pw_layers) > 0 else None

            for layer in pw_layers:
                if item.parent() is None:
                    layer_item = QtWidgets.QTreeWidgetItem(item)
                    layer_item.setText(0, layer.get("name"))
                    layer_item.setData(
                        0, QtCore.Qt.UserRole, layer.get(USER_DEFINED_ATTRIBUTE)
                    )

            list_items.append((item, group_widget))
            items_only.append(item)

        self.priority_groups_list.addTopLevelItems(items_only)
        for item in list_items:
            self.priority_groups_list.setItemWidget(item[0], 0, item[1])

    def group_value_changed(self, group_name, group_value):
        """Slot to handle priority group widget changes.

        :param group_name: Group name
        :type group_name: str

        :param group_value: Group value
        :type group_value: int
        """

        group = settings_manager.find_group_by_name(group_name)
        group["value"] = group_value
        settings_manager.save_priority_group(group)

        for index in range(self.priority_groups_list.topLevelItemCount()):
            item = self.priority_groups_list.topLevelItem(index)

            for child_index in range(item.childCount()):
                child = item.child(child_index)
                layer = settings_manager.find_layer_by_name(child.text(0))
                new_groups = []
                for group in layer.get("groups"):
                    if group.get("name") == group_name:
                        group["value"] = group_value
                    new_groups.append(group)
                layer["groups"] = new_groups
                settings_manager.save_priority_layer(layer)

    def update_priority_groups(self):
        list_items = []
        items_only = []
        stored_priority_groups = settings_manager.get_priority_groups()
        self.priority_groups_list.clear()

        for group in stored_priority_groups:
            group_widget = PriorityGroupWidget(
                group,
            )
            group_widget.input_value_changed.connect(self.group_value_changed)
            group_widget.slider_value_changed.connect(self.group_value_changed)

            self.priority_groups_widgets[group["name"]] = group_widget

            pw_layers = settings_manager.find_layers_by_group(group["name"])

            item = QtWidgets.QTreeWidgetItem()
            item.setSizeHint(0, group_widget.sizeHint())
            item.setExpanded(True)
            item.setData(0, QtCore.Qt.UserRole, group.get("uuid"))

            # Add priority layers into the group as a child items.

            item.setExpanded(True) if len(pw_layers) > 0 else None

            for layer in pw_layers:
                if item.parent() is None:
                    layer_item = QtWidgets.QTreeWidgetItem(item)
                    layer_item.setText(0, layer.get("name"))
                    layer_item.setData(
                        0, QtCore.Qt.UserRole, layer.get(USER_DEFINED_ATTRIBUTE)
                    )

            list_items.append((item, group_widget))
            items_only.append(item)

        self.priority_groups_list.addTopLevelItems(items_only)
        for item in list_items:
            self.priority_groups_list.setItemWidget(item[0], 0, item[1])

    def update_priority_layers(self, update_groups=True):
        """Updates the priority weighting layers list in the UI.

        :param update_groups: Whether to update the priority groups list or not
        :type update_groups: bool
        """
        self.priority_layers_list.clear()
        for layer in settings_manager.get_priority_layers():
            item = QtWidgets.QListWidgetItem()
            item.setData(QtCore.Qt.DisplayRole, layer.get("name"))
            item.setData(QtCore.Qt.UserRole, layer.get("uuid"))

            if os.path.exists(layer.get("path")) or layer.get("path").startswith(
                "cplus://"
            ):
                item.setIcon(QtGui.QIcon())
            else:
                item.setIcon(FileUtils.get_icon("mIndicatorLayerError.svg"))
                item.setToolTip(
                    tr(
                        "Contains invalid priority layer path, "
                        "the provided layer path does not exist!"
                    )
                )
            self.priority_layers_list.addItem(item)
            if update_groups:
                for index in range(self.priority_groups_list.topLevelItemCount()):
                    group = self.priority_groups_list.topLevelItem(index)
                    if group.text(0) in layer.get("groups"):
                        self.add_priority_layer_group(group, item)
                    else:
                        group_children = group.takeChildren()
                        children = []
                        for child in group_children:
                            if child.text(0) == layer.get("name"):
                                continue
                            children.append(child)
                        group.addChildren(children)

    def add_priority_layer_group(self, target_group=None, priority_layer=None):
        """Adds priority layer from the weighting layers into a priority group
        If no target_group or priority_layer is passed then the current selected
        group or priority layer from their respective list will be used.

        Checks if priority layer is already in the target group and if so no
        addition is done.

        Once the addition is done, the respective priority layer plugin settings
        are updated to store the new information.

        :param target_group: Priority group where layer will be added to
        :type target_group: dict

        :param priority_layer: Priority weighting layer to be added
        :type priority_layer: dict
        """
        selected_priority_layers = (
            priority_layer or self.priority_layers_list.selectedItems()
        )
        selected_priority_layers = (
            [selected_priority_layers]
            if not isinstance(selected_priority_layers, list)
            else selected_priority_layers
        )

        selected_group = target_group or self.priority_groups_list.currentItem()

        for selected_priority_layer in selected_priority_layers:
            if (
                selected_group is not None and selected_group.parent() is None
            ) and selected_priority_layer is not None:
                children = selected_group.takeChildren()
                item_found = False
                text = selected_priority_layer.data(QtCore.Qt.DisplayRole)
                for child in children:
                    if child.text(0) == text:
                        item_found = True
                        break
                selected_group.addChildren(children)

                if not item_found:
                    selected_group.setExpanded(True)
                    item = QtWidgets.QTreeWidgetItem(selected_group)
                    item.setText(0, text)
                    group_widget = self.priority_groups_list.itemWidget(
                        selected_group, 0
                    )
                    layer_id = selected_priority_layer.data(QtCore.Qt.UserRole)

                    priority_layer = settings_manager.get_priority_layer(layer_id)
                    item.setData(
                        0,
                        QtCore.Qt.UserRole,
                        priority_layer.get(USER_DEFINED_ATTRIBUTE),
                    )
                    target_group_name = (
                        group_widget.group.get("name") if group_widget.group else None
                    )

                    groups = priority_layer.get("groups")
                    new_groups = []
                    group_found = False

                    for group in groups:
                        if target_group_name == group["name"]:
                            group_found = True
                            new_group = settings_manager.find_group_by_name(
                                target_group_name
                            )
                        else:
                            new_group = group
                        new_groups.append(new_group)
                    if not group_found:
                        searched_group = settings_manager.find_group_by_name(
                            target_group_name
                        )
                        new_groups.append(searched_group)

                    priority_layer["groups"] = new_groups
                    settings_manager.save_priority_layer(priority_layer)

    def remove_priority_layer_group(self):
        """Remove the current select priority layer from the current priority group."""
        selected_group = self.priority_groups_list.currentItem()
        parent_item = selected_group.parent() if selected_group is not None else None

        if parent_item:
            priority_layer = settings_manager.find_layer_by_name(selected_group.text(0))
            group_widget = self.priority_groups_list.itemWidget(parent_item, 0)

            groups = priority_layer.get("groups")
            new_groups = []
            for group in groups:
                if group.get("name") == group_widget.group.get("name"):
                    continue
                new_groups.append(group)
            priority_layer["groups"] = new_groups
            settings_manager.save_priority_layer(priority_layer)

            parent_item.removeChild(selected_group)

    def open_help(self):
        """Opens the user documentation for the plugin in a browser"""
        open_documentation(USER_DOCUMENTATION_SITE)

    def on_manage_npv_pwls(self):
        """Slot raised to show the dialog for managing NPV PWLs."""
        financial_dialog = NpvPwlManagerDialog(self)
        if financial_dialog.exec_() == QtWidgets.QDialog.Accepted:
            npv_collection = financial_dialog.npv_collection
            self.npv_processing_context = QgsProcessingContext()
            self.npv_feedback = QgsProcessingFeedback(False)
            self.npv_multi_step_feedback = QgsProcessingMultiStepFeedback(
                len(npv_collection.mappings), self.npv_feedback
            )

            # Get CRS and pixel size from at least one of the selected
            # NCS pathways.
            selected_activities = self.selected_activities()
            if len(selected_activities) == 0:
                log(
                    message=tr(
                        "No selected activity to extract the CRS and pixel size."
                    ),
                    info=False,
                )
                return

            activity = selected_activities[0]
            if len(activity.pathways) == 0:
                log(
                    message=tr("No NCS pathway to extract the CRS and pixel size."),
                    info=False,
                )
                return

            reference_ncs_pathway = None
            for ncs_pathway in activity.pathways:
                if ncs_pathway.is_valid():
                    reference_ncs_pathway = ncs_pathway
                    break

            if reference_ncs_pathway is None:
                log(
                    message=tr(
                        "There are no valid NCS pathways to extract the CRS and pixel size."
                    ),
                    info=False,
                )
                return

            reference_layer = reference_ncs_pathway.to_map_layer()
            reference_crs = reference_layer.crs()
            reference_pixel_size = reference_layer.rasterUnitsPerPixelX()

            # Get the reference extent
            source_extent = self.extent_box.outputExtent()
            source_crs = QgsCoordinateReferenceSystem("EPSG:4326")
            reference_extent = self.transform_extent(
                source_extent, source_crs, reference_crs
            )
            reference_extent_str = (
                f"{reference_extent.xMinimum()!s},"
                f"{reference_extent.xMaximum()!s},"
                f"{reference_extent.yMinimum()!s},"
                f"{reference_extent.yMaximum()!s}"
            )

            self.npv_progress_dialog = NpvPwlProgressDialog(self, self.npv_feedback)
            self.npv_progress_dialog.show()

            create_npv_pwls(
                npv_collection,
                self.npv_processing_context,
                self.npv_multi_step_feedback,
                self.npv_feedback,
                reference_crs.authid(),
                reference_pixel_size,
                reference_extent_str,
                self.on_npv_pwl_created,
                self.on_npv_pwl_removed,
            )

    def on_npv_pwl_removed(self, pwl_identifier: str):
        """Callback that is executed when an NPV PWL has
        been removed because it was disabled by the user."""
        # We use this to refresh the view to reflect the removed NPV PWL.
        self.update_priority_layers(update_groups=False)

    def on_npv_pwl_created(
        self,
        activity_npv: ActivityNpv,
        npv_pwl_path: str,
        algorithm: QgsProcessingAlgorithm,
        context: QgsProcessingContext,
        feedback: QgsProcessingFeedback,
    ):
        """Callback that creates an PWL item when the corresponding
        raster layer has been created.

        :param activity_npv: NPV mapping for an activity:
        :type activity_npv: ActivityNpv

        :param npv_pwl_path: Absolute file path of the created NPV PWL.
        :type npv_pwl_path: str

        :param algorithm: Processing algorithm that created the NPV PWL.
        :type algorithm: QgsProcessingAlgorithm

        :param context: Contextual information that was used to create
        the NPV PWL in processing.
        :type context: QgsProcessingContext

        :param feedback: Feedback to update on the processing progress.
        :type feedback: QgsProcessingFeedback
        """
        # Check if the PWL entry already exists in the settings. If it
        # exists then no further updates required as the filename of the
        # PWL layer is still the same.
        updated_pwl = settings_manager.find_layer_by_name(activity_npv.base_name)
        if updated_pwl is None:
            # Create NPV PWL
            desc_tr = tr("Normalized NPV for")
            pwl_desc = f"{desc_tr} {activity_npv.activity.name}."
            npv_layer_info = {
                "uuid": str(uuid.uuid4()),
                "name": activity_npv.base_name,
                "description": pwl_desc,
                "groups": [],
                "path": npv_pwl_path,
                "type": PriorityLayerType.NPV.value,
                USER_DEFINED_ATTRIBUTE: True,
            }
            settings_manager.save_priority_layer(npv_layer_info)

            # Updated the PWL for the activity
            activity = settings_manager.get_activity(activity_npv.activity_id)
            if activity is not None:
                activity.priority_layers.append(npv_layer_info)
                settings_manager.update_activity(activity)
            else:
                msg_tr = tr("activity not found to attach the NPV PWL.")
                log(f"{activity_npv.activity.name} {msg_tr}", info=False)
        else:
            # Just update the path
            updated_pwl["path"] = npv_pwl_path
            settings_manager.save_priority_layer(updated_pwl)

        self.update_priority_layers(update_groups=False)

    def add_priority_group(self):
        """Adds a new priority group into the plugin, then updates
        the priority list to show the new added priority group.
        """
        group_dialog = PriorityGroupDialog()
        group_dialog.exec_()
        self.update_priority_groups()

    def edit_priority_group(self):
        """Edits the current selected priority group
        and updates the group box list."""
        if self.priority_groups_list.currentItem() is None:
            self.show_message(
                tr("Select first the priority group from the groups list."),
                Qgis.Critical,
            )
            return

        group_identifier = self.priority_groups_list.currentItem().data(
            0, QtCore.Qt.UserRole
        )

        if (
            group_identifier == ""
            or group_identifier is None
            or not isinstance(group_identifier, str)
        ):
            self.show_message(
                tr("Could not fetch the selected" " priority groups for editing."),
                Qgis.Critical,
            )
            return

        group = settings_manager.get_priority_group(group_identifier)
        group_dialog = PriorityGroupDialog(group)
        group_dialog.exec_()
        self.update_priority_groups()

    def remove_priority_group(self):
        """Removes the current active priority group."""
        if self.priority_groups_list.currentItem() is None:
            self.show_message(
                tr("Select first the priority group from the groups list"),
                Qgis.Critical,
            )
            return
        group_identifier = self.priority_groups_list.currentItem().data(
            0, QtCore.Qt.UserRole
        )

        group = settings_manager.get_priority_group(group_identifier)
        current_text = group.get("name")

        if current_text is None:
            self.show_message(
                tr(
                    "Couldn't find the priority group,"
                    " make sure you select the priority group root item."
                ),
                Qgis.Critical,
            )
            return

        if group_identifier is None or group_identifier == "":
            self.show_message(
                tr("Could not fetch the selected priority group for editing."),
                Qgis.Critical,
            )
            return

        reply = QtWidgets.QMessageBox.warning(
            self,
            tr("QGIS CPLUS PLUGIN"),
            tr('Remove the priority group "{}"?').format(current_text),
            QtWidgets.QMessageBox.Yes,
            QtWidgets.QMessageBox.No,
        )
        if reply == QtWidgets.QMessageBox.Yes:
            settings_manager.delete_priority_group(group_identifier)
            self.update_priority_groups()

    def add_priority_layer(self):
        """Adds a new priority layer into the plugin, then updates
        the priority list to show the new added priority layer.
        """
        layer_dialog = PriorityLayerDialog()
        layer_dialog.exec_()
        self.update_priority_layers(update_groups=False)

    def edit_priority_layer(self):
        """Edits the current selected priority layer
        and updates the layer box list."""
        if self.priority_layers_list.currentItem() is None:
            self.show_message(
                tr("Select first the priority weighting layer from the layers list."),
                Qgis.Critical,
            )
            return

        layer_identifier = self.priority_layers_list.currentItem().data(
            QtCore.Qt.UserRole
        )

        if layer_identifier == "":
            self.show_message(
                tr("Could not fetch the selected priority layer for editing."),
                Qgis.Critical,
            )
            return

        self._show_priority_layer_editor(layer_identifier)
        self.update_priority_layers(update_groups=False)

    def _on_double_click_priority_layer(self, list_item: QtWidgets.QListWidgetItem):
        """Slot raised when a priority list item has been double clicked."""
        layer_name = list_item.data(QtCore.Qt.UserRole)
        self._show_priority_layer_editor(layer_name)

    def _show_priority_layer_editor(self, layer_identifier: str):
        """Shows the dialog for editing a priority layer."""
        layer_uuid = uuid.UUID(layer_identifier)
        layer = settings_manager.get_priority_layer(layer_uuid)
        layer_dialog = PriorityLayerDialog(layer)
        layer_dialog.exec_()

    def remove_priority_layer(self):
        """Removes the current active priority layer."""
        if self.priority_layers_list.currentItem() is None:
            self.show_message(
                tr(
                    "Select first the priority " "weighting layer from the layers list."
                ),
                Qgis.Critical,
            )
            return
        current_text = self.priority_layers_list.currentItem().data(
            QtCore.Qt.DisplayRole
        )
        if current_text == "":
            self.show_message(
                tr("Could not fetch and remove the selected priority layer."),
                Qgis.Critical,
            )
            return
        layer = settings_manager.find_layer_by_name(current_text)
        reply = QtWidgets.QMessageBox.warning(
            self,
            tr("QGIS CPLUS PLUGIN"),
            tr('Remove the priority layer "{}"?').format(current_text),
            QtWidgets.QMessageBox.Yes,
            QtWidgets.QMessageBox.No,
        )
        if reply == QtWidgets.QMessageBox.Yes:
            settings_manager.delete_priority_layer(layer.get("uuid"))
            self.update_priority_layers(update_groups=False)

    def has_trends_auth(self):
        """Check if plugin has user Trends.Earth authentication.
        :return: True if user has provided the username and password.
        :rtype: bool
        """
        auth_config = auth.get_auth_config(auth.TE_API_AUTH_SETUP, warn=None)
        return (
            auth_config
            and auth_config.config("username")
            and auth_config.config("password")
        )

    def fetch_default_layer_list(self):
        """Fetch default layer list from API."""
        if not self.has_trends_auth():
            return
        task = FetchDefaultLayerTask()
        QgsApplication.taskManager().addTask(task)

    def update_scenario_list(self):
        """Fetches scenarios from plugin settings and updates the
        scenario history list
        """
        scenarios = settings_manager.get_scenarios()

        if len(scenarios) >= 0:
            self.scenario_list.clear()

        for scenario in scenarios:
            scenario_type = "Available offline"
            if scenario.server_uuid:
                scenario_result = settings_manager.get_scenario_result(scenario.uuid)
                if scenario_result is None:
                    scenario_type = "Online"
            item_widget = ScenarioItemWidget(scenario.name, scenario_type)
            item = QtWidgets.QListWidgetItem(self.scenario_list)
            item.setSizeHint(item_widget.sizeHint())
            item.setData(QtCore.Qt.UserRole, str(scenario.uuid))
            item.setData(QtCore.Qt.UserRole + 1, scenario.name)
            if scenario.server_uuid:
                item.setData(QtCore.Qt.UserRole + 2, str(scenario.server_uuid))
            else:
                item.setData(QtCore.Qt.UserRole + 2, "")
            self.scenario_list.setItemWidget(item, item_widget)

    def add_scenario(self):
        """Adds a new scenario into the scenario list."""
        scenario_name = self.scenario_name.text()
        scenario_description = self.scenario_description.text()
        extent = self.extent_box.outputExtent()

        extent_box = [
            extent.xMinimum(),
            extent.xMaximum(),
            extent.yMinimum(),
            extent.yMaximum(),
        ]

        extent = SpatialExtent(bbox=extent_box)
        scenario_id = uuid.uuid4()

        activities = []
        priority_layer_groups = []
        weighted_activities = []

        if self.scenario_result:
            weighted_activities = self.scenario_result.scenario.weighted_activities
            activities = self.scenario_result.scenario.activities
            priority_layer_groups = self.scenario_result.scenario.priority_layer_groups

        scenario = Scenario(
            uuid=scenario_id,
            name=scenario_name,
            description=scenario_description,
            extent=extent,
            activities=activities,
            weighted_activities=weighted_activities,
            priority_layer_groups=priority_layer_groups,
            server_uuid=(
                self.scenario_result.scenario.server_uuid
                if self.scenario_result
                else None
            ),
        )
        settings_manager.save_scenario(scenario)
        if self.scenario_result:
            settings_manager.save_scenario_result(
                self.scenario_result, str(scenario_id)
            )

        self.update_scenario_list()

    def load_scenario(self, scenario_identifier=None):
        """Edits the current selected scenario
        and updates the layer box list."""
        if not scenario_identifier:
            if self.scenario_list.currentItem() is None:
                self.show_message(
                    tr("Select first the scenario from the scenario list."),
                    Qgis.Critical,
                )
                return

            scenario_identifier = self.scenario_list.currentItem().data(
                QtCore.Qt.UserRole
            )

            if scenario_identifier == "":
                self.show_message(
                    tr("Could not fetch the selected priority layer for editing."),
                    Qgis.Critical,
                )
                return

        scenario = settings_manager.get_scenario(scenario_identifier)

        if scenario is not None:
            self.scenario_name.setText(scenario.name)
            self.scenario_description.setText(scenario.description)

            self.extent_box.setOutputCrs(QgsCoordinateReferenceSystem("EPSG:4326"))
            map_canvas = iface.mapCanvas()
            self.extent_box.setCurrentExtent(
                map_canvas.mapSettings().destinationCrs().bounds(),
                map_canvas.mapSettings().destinationCrs(),
            )
            self.extent_box.setOutputExtentFromCurrent()
            self.extent_box.setMapCanvas(map_canvas)

            extent_list = scenario.extent.bbox
            if extent_list:
                default_extent = QgsRectangle(
                    float(extent_list[0]),
                    float(extent_list[2]),
                    float(extent_list[1]),
                    float(extent_list[3]),
                )

                self.extent_box.setOutputExtentFromUser(
                    default_extent,
                    QgsCoordinateReferenceSystem("EPSG:4326"),
                )

        all_activities = sorted(
            scenario.weighted_activities,
            key=lambda activity_instance: activity_instance.style_pixel_value,
        )
        for index, activity in enumerate(all_activities):
            activity.style_pixel_value = index + 1

        scenario.weighted_activities = all_activities

        if scenario and scenario.server_uuid:
            self.analysis_scenario_name = scenario.name
            self.analysis_scenario_description = scenario.description
            self.analysis_extent = SpatialExtent(bbox=extent_list)
            self.analysis_activities = scenario.activities
            self.analysis_priority_layers_groups = scenario.priority_layer_groups

            scenario_obj = Scenario(
                uuid=scenario.uuid,
                name=self.analysis_scenario_name,
                description=self.analysis_scenario_description,
                extent=self.analysis_extent,
                activities=self.analysis_activities,
                weighted_activities=scenario.weighted_activities,
                priority_layer_groups=self.analysis_priority_layers_groups,
            )
            scenario_obj.server_uuid = scenario.server_uuid

            self.processing_cancelled = False

            progress_dialog = OnlineProgressDialog(
                minimum=0,
                maximum=100,
                main_widget=self,
                scenario_id=str(scenario.uuid),
                scenario_name=self.analysis_scenario_name,
            )
            progress_dialog.analysis_cancelled.connect(
                self.on_progress_dialog_cancelled
            )
            progress_dialog.run_dialog()

            analysis_task = FetchScenarioOutputTask(
                self.analysis_scenario_name,
                self.analysis_scenario_description,
                self.analysis_activities,
                self.analysis_priority_layers_groups,
                self.analysis_extent,
                scenario,
                None,
            )
            analysis_task.scenario_api_uuid = scenario.server_uuid
            analysis_task.task_finished.connect(self.update_scenario_list)

            self.run_cplus_main_task(progress_dialog, scenario, analysis_task)

    def show_scenario_info(self):
        """Loads dialog for showing scenario information."""
        scenario_uuid = self.scenario_list.currentItem().data(QtCore.Qt.UserRole)
        scenario = settings_manager.get_scenario(scenario_uuid)
        scenario_result = settings_manager.get_scenario_result(scenario_uuid)

        scenario_dialog = ScenarioDialog(scenario, scenario_result)
        scenario_dialog.exec_()

    def remove_scenario(self):
        """Removes the current active scenario."""
        if self.scenario_list.currentItem() is None:
            self.show_message(
                tr("Select first a scenario from the scenario list."),
                Qgis.Critical,
            )
            return

        texts = []
        for item in self.scenario_list.selectedItems():
            current_text = item.data(QtCore.Qt.UserRole + 1)
            texts.append(current_text)

        reply = QtWidgets.QMessageBox.warning(
            self,
            tr("QGIS CPLUS PLUGIN"),
            tr('Remove the selected scenario(s) "{}"?').format(texts),
            QtWidgets.QMessageBox.Yes,
            QtWidgets.QMessageBox.No,
        )
        if reply == QtWidgets.QMessageBox.Yes:
            for item in self.scenario_list.selectedItems():
                scenario_id = item.data(QtCore.Qt.UserRole)

                if scenario_id == "":
                    continue
                settings_manager.delete_scenario(scenario_id)

                scenario_server_uuid = item.data(QtCore.Qt.UserRole + 2)
                if scenario_server_uuid == "":
                    continue
                if not self.has_trends_auth():
                    continue
                task = DeleteScenarioTask(scenario_server_uuid)
                QgsApplication.taskManager().addTask(task)
            self.update_scenario_list()

    def on_generate_comparison_report(self):
        """Slot raised to generate a comparison for two or more selected
        scenario results.
        """
        selected_items = self.scenario_list.selectedItems()
        if len(selected_items) < 2:
            msg = tr(
                "You must select at least two scenarios to generate the comparison report."
            )
            self.show_message(msg)
            return

        scenario_results = []
        for item in selected_items:
            scenario_identifier = item.data(QtCore.Qt.UserRole)
            scenario = settings_manager.get_scenario(scenario_identifier)
            scenario_result = settings_manager.get_scenario_result(scenario_identifier)
            if not scenario_result and not scenario:
                continue

            all_activities = sorted(
                scenario.weighted_activities,
                key=lambda activity_instance: activity_instance.style_pixel_value,
            )
            for index, activity in enumerate(all_activities):
                activity.style_pixel_value = index + 1

            scenario.weighted_activities = all_activities

            scenario_result.scenario = scenario
            scenario_results.append(scenario_result)

        if len(scenario_results) < 2:
            msg = tr("Unable to retrieve the results for all the selected scenarios.")
            self.show_message(msg)
            return

        if len(scenario_results) > MAXIMUM_COMPARISON_REPORTS:
            msg = tr(
                "Exceeded maximum number of scenarios for generating the comparison report. Limit is"
            )
            self.show_message(f"{msg} {MAXIMUM_COMPARISON_REPORTS}.")
            return

        for result in scenario_results:
            msg_tr = tr("Loading map layers for scenario")
            log(message=f"{msg_tr}: {result.scenario.name}")
            self.post_analysis(result, None, None, None)

        submit_result = report_manager.generate_comparison_report(scenario_results)
        if not submit_result.status:
            msg = self.tr(
                "Unable to submit report request for creating the comparison report."
            )
            self.show_message(f"{msg}")
            return

        QgsApplication.processEvents()

        self.report_progress_dialog = ReportProgressDialog(
            tr("Generating comparison report"), submit_result
        )
        self.report_progress_dialog.run_dialog()

    def on_scenario_list_selection_changed(self):
        """Slot raised when the selection of scenarios changes."""
        selected_items = self.scenario_list.selectedItems()
        if len(selected_items) < 2:
            self.comparison_report_btn.setEnabled(False)
        else:
            self.comparison_report_btn.setEnabled(True)

    def fetch_scenario_history_list(self):
        """Fetch scenario history list from API."""
        if not self.has_trends_auth():
            self.update_scenario_list()
            return
        task = FetchScenarioHistoryTask()
        task.task_finished.connect(self.on_fetch_scenario_history_list_finished)
        QgsApplication.taskManager().addTask(task)

    def on_fetch_scenario_history_list_finished(self, success):
        """Callback when plugin has finished pulling scenario history list.

        :param success: True if API call is successful
        :type success: bool
        """
        if not success:
            return
        self.update_scenario_list()

    def has_trends_auth(self):
        """Check if plugin has user Trends.Earth authentication.

        :return: True if user has provided the username and password.
        :rtype: bool
        """
        auth_config = auth.get_auth_config(auth.TE_API_AUTH_SETUP, warn=None)
        return (
            auth_config
            and auth_config.config("username")
            and auth_config.config("password")
        )

    def run_cplus_main_task(self, progress_dialog, scenario, analysis_task):
        progress_changed = partial(self.update_progress_bar, progress_dialog)
        analysis_task.custom_progress_changed.connect(progress_changed)

        status_message_changed = partial(self.update_progress_dialog, progress_dialog)

        analysis_task.status_message_changed.connect(status_message_changed)

        analysis_task.info_message_changed.connect(self.show_message)

        self.current_analysis_task = analysis_task

        progress_dialog.analysis_task = analysis_task
        progress_dialog.scenario_id = str(scenario.uuid)

        report_running = partial(self.on_report_running, progress_dialog)
        report_error = partial(self.on_report_error, progress_dialog)
        report_finished = partial(self.on_report_finished, progress_dialog)

        # Report manager
        scenario_report_manager = report_manager

        scenario_report_manager.generate_started.connect(report_running)
        scenario_report_manager.generate_error.connect(report_error)
        scenario_report_manager.generate_completed.connect(report_finished)

        analysis_complete = partial(
            self.analysis_complete,
            analysis_task,
            scenario_report_manager,
            progress_dialog,
        )

        analysis_task.taskCompleted.connect(analysis_complete)

        analysis_terminated = partial(self.task_terminated, analysis_task)
        analysis_task.taskTerminated.connect(analysis_terminated)

        QgsApplication.taskManager().addTask(analysis_task)

    def prepare_message_bar(self):
        """Initializes the widget message bar settings"""
        self.message_bar.setSizePolicy(
            QtWidgets.QSizePolicy.Minimum, QtWidgets.QSizePolicy.Fixed
        )
        self.grid_layout.addWidget(
            self.message_bar, 0, 0, 1, 1, alignment=QtCore.Qt.AlignTop
        )
        self.dock_widget_contents.layout().insertLayout(0, self.grid_layout)

    def is_metric_configuration_valid(self) -> bool:
        """Checks if the setup of the metrics configuration for the scenario analysis report is correct.

        :returns: True if the configuration is correct else False.
        :rtype: bool
        """
        if not self.chb_metric_builder.isChecked():
            # Not applicable so just return True
            return True
        else:
            metric_configuration = settings_manager.get_metric_configuration()
            if metric_configuration is None or not metric_configuration.is_valid():
                self.show_message(
                    tr(
                        f"Metrics configuration is invalid or not yet defined. "
                        f"Use the metrics builder to verify."
                    )
                )
                return False

            # Compare activities
            selected_activities_ids = set(
                [str(activity.uuid) for activity in self.selected_activities()]
            )
            metric_activity_ids = set(
                [str(activity.uuid) for activity in metric_configuration.activities]
            )
            if selected_activities_ids == metric_activity_ids:
                return True
            elif selected_activities_ids.issubset(metric_activity_ids):
                return True
            elif len(selected_activities_ids.difference(metric_activity_ids)) > 0:
                self.show_message(
                    tr(
                        f"There are activities whose metrics has not not been "
                        f"defined. Use the metrics builder to update."
                    )
                )
                return False

        return True

    def enable_analysis_controls(self, enable: bool):
        """Enable or disable controls related to running the scenario analysis.

        :param enable: True to enable else False to disable.
        :type enable: bool
        """
        self.run_scenario_btn.setEnabled(enable)
        self.gp_report_options.setEnabled(enable)

    def run_analysis(self):
        """Runs the plugin analysis
        Creates new QgsTask, progress dialog and report manager
         for each new scenario analysis.
        """
<<<<<<< HEAD
        if not self.is_metric_configuration_valid():
            log(
                "Scenario cannot run due to an invalid metrics configuration. See preceding errors."
            )
            return
=======
        self.log_text_box.clear()
>>>>>>> 97e40438

        extent_list = PILOT_AREA_EXTENT["coordinates"]
        default_extent = QgsRectangle(
            extent_list[0], extent_list[2], extent_list[1], extent_list[3]
        )
        passed_extent = self.extent_box.outputExtent()
        contains = default_extent == passed_extent or default_extent.contains(
            passed_extent
        )
        self.analysis_scenario_name = self.scenario_name.text()
        self.analysis_scenario_description = self.scenario_description.text()

        self.position_feedback = QgsProcessingFeedback()
        self.processing_context = QgsProcessingContext()

        for group in settings_manager.get_priority_groups():
            group_layer_dict = {
                "name": group.get("name"),
                "value": group.get("value"),
                "layers": [],
            }
            for layer in settings_manager.get_priority_layers():
                pwl_items = self.priority_layers_list.findItems(
                    layer.get("name"), QtCore.Qt.MatchExactly
                )
                if len(pwl_items) > 0:
                    # Exclude adding the PWL since its for a disabled default
                    # item outside the pilot AOI.
                    if pwl_items[0].flags() == QtCore.Qt.NoItemFlags:
                        continue

                group_names = [group.get("name") for group in layer.get("groups", [])]
                if group.get("name") in group_names:
                    group_layer_dict["layers"].append(layer.get("name"))
            self.analysis_priority_layers_groups.append(group_layer_dict)

        self.analysis_activities = self.selected_activities()

        self.analysis_weighted_ims = []

        base_dir = settings_manager.get_value(Settings.BASE_DIR)

        if self.analysis_scenario_name == "" or self.analysis_scenario_name is None:
            self.show_message(
                tr(f"Scenario name cannot be blank."),
                level=Qgis.Critical,
            )
            return
        if (
            self.analysis_scenario_description == ""
            or self.analysis_scenario_description is None
        ):
            self.show_message(
                tr(f"Scenario description cannot be blank."),
                level=Qgis.Critical,
            )
            return
        if self.analysis_activities == [] or self.analysis_activities is None:
            self.show_message(
                tr("Select at least one activity from step two."),
                level=Qgis.Critical,
            )
            return

        if not contains:
            self.show_message(
                tr(f"Selected area of interest is outside the pilot area."),
                level=Qgis.Info,
            )
            default_ext = (
                f"{default_extent.xMinimum()}, {default_extent.xMaximum()},"
                f"{default_extent.yMinimum()}, {default_extent.yMaximum()}"
            )
            log(
                f"Outside the pilot area, passed extent "
                f"{passed_extent}"
                f"default extent{default_ext}"
            )

        if base_dir is None:
            self.show_message(
                tr(
                    f"Plugin base data directory is not set! "
                    f"Go to plugin settings in order to set it."
                ),
                level=Qgis.Critical,
            )
            return

        if self.processing_type.isChecked():
            if not self.has_trends_auth():
                self.show_message(
                    tr(
                        f"Trends.Earth account is not set! "
                        f"Go to plugin settings in order to set it."
                    ),
                    level=Qgis.Critical,
                )
                return

        self.analysis_extent = SpatialExtent(
            bbox=[
                passed_extent.xMinimum(),
                passed_extent.xMaximum(),
                passed_extent.yMinimum(),
                passed_extent.yMaximum(),
            ]
        )
        try:
            self.enable_analysis_controls(False)

            scenario = Scenario(
                uuid=uuid.uuid4(),
                name=self.analysis_scenario_name,
                description=self.analysis_scenario_description,
                extent=self.analysis_extent,
                activities=self.analysis_activities,
                weighted_activities=[],
                priority_layer_groups=self.analysis_priority_layers_groups,
            )

            self.processing_cancelled = False

            # Creates and opens the progress dialog for the analysis
            if self.processing_type.isChecked():
                progress_dialog = OnlineProgressDialog(
                    minimum=0,
                    maximum=100,
                    main_widget=self,
                    scenario_id=str(scenario.uuid),
                    scenario_name=self.analysis_scenario_name,
                )
            else:
                # Creates and opens the progress dialog for the analysis
                progress_dialog = ProgressDialog(
                    minimum=0,
                    maximum=100,
                    main_widget=self,
                    scenario_id=str(scenario.uuid),
                    scenario_name=self.analysis_scenario_name,
                )
            progress_dialog.analysis_cancelled.connect(
                self.on_progress_dialog_cancelled
            )
            progress_dialog.run_dialog()

            progress_dialog.change_status_message(
                tr("Raster calculation for activities pathways")
            )

            selected_pathway = None
            pathway_found = False
            use_default_layer = False

            for activity in self.analysis_activities:
                if pathway_found:
                    break
                for pathway in activity.pathways:
                    if pathway is None:
                        continue
                    if pathway.layer_uuid:
                        use_default_layer = True
                    elif pathway.path:
                        pathway_found = True
                        selected_pathway = pathway
                        break

            extent_box = QgsRectangle(
                float(self.analysis_extent.bbox[0]),
                float(self.analysis_extent.bbox[2]),
                float(self.analysis_extent.bbox[1]),
                float(self.analysis_extent.bbox[3]),
            )

            if not pathway_found and not use_default_layer:
                self.show_message(
                    tr(
                        "NCS pathways were not found in the selected activities, "
                        "Make sure to define pathways for the selected activities "
                        "before running the scenario"
                    )
                )
                self.processing_cancelled = True
                self.enable_analysis_controls(True)

                return

            source_crs = QgsCoordinateReferenceSystem("EPSG:4326")
            destination_crs = QgsProject.instance().crs()

            if selected_pathway:
                selected_pathway_layer = QgsRasterLayer(
                    selected_pathway.path, selected_pathway.name
                )
                if selected_pathway_layer.crs() is not None:
                    destination_crs = selected_pathway_layer.crs()
            elif use_default_layer:
                destination_crs = QgsCoordinateReferenceSystem("EPSG:32735")

            transformed_extent = self.transform_extent(
                extent_box, source_crs, destination_crs
            )

            self.analysis_extent.bbox = [
                transformed_extent.xMinimum(),
                transformed_extent.xMaximum(),
                transformed_extent.yMinimum(),
                transformed_extent.yMaximum(),
            ]
            if self.processing_type.isChecked():
                analysis_task = ScenarioAnalysisTaskApiClient(
                    self.analysis_scenario_name,
                    self.analysis_scenario_description,
                    self.analysis_activities,
                    self.analysis_priority_layers_groups,
                    self.analysis_extent,
                    scenario,
                    SpatialExtent(
                        bbox=[
                            passed_extent.xMinimum(),
                            passed_extent.xMaximum(),
                            passed_extent.yMinimum(),
                            passed_extent.yMaximum(),
                        ]
                    ),
                )
            else:
                analysis_task = ScenarioAnalysisTask(
                    self.analysis_scenario_name,
                    self.analysis_scenario_description,
                    self.analysis_activities,
                    self.analysis_priority_layers_groups,
                    self.analysis_extent,
                    scenario,
                )

            self.run_cplus_main_task(progress_dialog, scenario, analysis_task)

        except Exception as err:
            self.show_message(
                tr("An error occurred when preparing analysis task"),
                level=Qgis.Info,
            )
            log(
                tr(
                    "An error occurred when preparing analysis task"
                    ', error message "{}"'.format(err)
                )
            )

    def selected_activities(self) -> typing.List[Activity]:
        """Gets the collection of selected activities.

        :returns: A list of selected activities.
        :rtype: typing.List[Activity]
        """
        return [
            item.activity
            for item in self.activity_widget.selected_activity_items()
            if item.isEnabled()
        ]

    def task_terminated(
        self, task: typing.Union[ScenarioAnalysisTask, ScenarioAnalysisTaskApiClient]
    ):
        """Handles logging of the scenario analysis task status
        after it has been terminated.

        :param task: Task that was terminated
        :type task: typing.Union[ScenarioAnalysisTask, ScenarioAnalysisTaskApiClient]
        """
        task.on_terminated()
        log("Main task terminated")

    def analysis_complete(self, task, report_manager, progress_dialog):
        """Calls the responsible function for handling analysis results outputs

        :param task: Analysis task
        :type task: ScenarioAnalysisTask

        :param report_manager: Report manager used to generate analysis report_templates
        :type report_manager: ReportManager
        """

        self.scenario_result = task.scenario_result
        self.scenario_results(task, report_manager, progress_dialog)

    def transform_extent(self, extent, source_crs, dest_crs):
        """Transforms the passed extent into the destination crs

         :param extent: Target extent
        :type extent: QgsRectangle

        :param source_crs: Source CRS of the passed extent
        :type source_crs: QgsCoordinateReferenceSystem

        :param dest_crs: Destination CRS
        :type dest_crs: QgsCoordinateReferenceSystem
        """

        transform = QgsCoordinateTransform(source_crs, dest_crs, QgsProject.instance())
        transformed_extent = transform.transformBoundingBox(extent)

        return transformed_extent

    def main_task(self):
        """Serves as a QgsTask function for the main task that contains
        smaller sub-tasks running the actual processing calculations.
        """

        log("Running from main task.")

    def cancel_processing_task(self):
        """Cancels the current processing task."""
        try:
            if self.current_analysis_task:
                self.current_analysis_task.cancel_task()
        except Exception as e:
            self.on_progress_dialog_cancelled()
            log(f"Problem cancelling task, {e}")
        self.processing_cancelled = True

        # # Analysis processing tasks
        # try:
        #     if self.task:
        #         self.task.cancel()
        # except Exception as e:
        #     self.on_progress_dialog_cancelled()
        #     log(f"Problem cancelling task, {e}")
        #
        # # Report generating task
        # try:
        #     if self.reporting_feedback:
        #         self.reporting_feedback.cancel()
        # except Exception as e:
        #     self.on_progress_dialog_cancelled()
        #     log(f"Problem cancelling report generating task, {e}")

    def scenario_results(self, task, report_manager, progress_dialog):
        """Called when the task ends. Sets the progress bar to 100 if it finished.

        :param task: Analysis task
        :type task: ScenarioAnalysisTask

        :param report_manager: Report manager used to generate analysis report_templates
        :type report_manager: ReportManager
        """
        self.update_progress_bar(progress_dialog, 100)
        self.scenario_result.analysis_output = task.output
        self.scenario_result.state = ScenarioState.FINISHED
        if task.output is not None:
            self.update_progress_bar(progress_dialog, 100)
            self.scenario_result.analysis_output = task.output
            self.scenario_result.state = ScenarioState.FINISHED
            self.post_analysis(
                self.scenario_result, task, report_manager, progress_dialog
            )
        else:
            status_message = "No valid output from the processing results."
            task.set_status_message(status_message)

            log(f"No valid output from the processing results.")

    def move_layer_to_group(self, layer, group) -> None:
        """Moves a layer open in QGIS to another group.

        :param layer: Raster layer to move
        :type layer: QgsRasterLayer

        :param group: Group to which the raster should be moved
        :type group: QgsLayerTreeGroup
        """
        if layer:
            instance_root = QgsProject.instance().layerTreeRoot()
            layer = instance_root.findLayer(layer.id())
            layer_clone = layer.clone()
            parent = layer.parent()
            group.insertChildNode(
                0, layer_clone
            ) if group is not None else None  # Add to top of group
            parent.removeChildNode(layer)

    def post_analysis(self, scenario_result, task, report_manager, progress_dialog):
        """Handles analysis outputs from the final analysis results.
        Adds the resulting scenario raster to the canvas with styling.
        Adds each of the activities to the canvas with styling.
        Adds each activities' pathways to the canvas.

        :param scenario_result: ScenarioResult of output results
        :type scenario_result: ScenarioResult

        :param task: Analysis task
        :type task: ScenarioAnalysisTask

        :param report_manager: Report manager used to generate analysis report_templates
        :type report_manager: ReportManager
        """

        # If the processing were stopped, no file will be added
        if not self.processing_cancelled and scenario_result is not None:
            list_activities = scenario_result.scenario.activities
            if task is not None:
                weighted_activities = task.analysis_weighted_activities
            elif scenario_result.scenario is not None:
                weighted_activities = scenario_result.scenario.weighted_activities
            else:
                weighted_activities = []
            raster = scenario_result.analysis_output["OUTPUT"]
            im_weighted_dir = os.path.join(
                os.path.dirname(raster), "weighted_activities"
            )

            # Layer options
            load_ncs = settings_manager.get_value(
                Settings.NCS_WITH_CARBON, default=True, setting_type=bool
            )
            load_landuse = settings_manager.get_value(
                Settings.LANDUSE_PROJECT, default=True, setting_type=bool
            )
            load_landuse_normalized = settings_manager.get_value(
                Settings.LANDUSE_NORMALIZED, default=True, setting_type=bool
            )

            load_landuse_weighted = settings_manager.get_value(
                Settings.LANDUSE_WEIGHTED, default=False, setting_type=bool
            )

            load_highest_position = settings_manager.get_value(
                Settings.HIGHEST_POSITION, default=False, setting_type=bool
            )

            scenario_name = scenario_result.scenario.name
            qgis_instance = QgsProject.instance()
            instance_root = qgis_instance.layerTreeRoot()

            # Check if there are other groups for the scenario
            # and assign a suffix.
            counter = 1
            group_name = scenario_name

            # Control to prevent infinite loop
            max_limit = 100
            while True and counter <= max_limit:
                scenario_grp = instance_root.findGroup(group_name)
                if scenario_grp is None:
                    break
                group_name = f"{scenario_name} {counter!s}"
                counter += 1

            # Groups
            activity_group = None
            activity_weighted_group = None

            scenario_group = instance_root.insertGroup(0, group_name)
            if load_landuse:
                activity_group = scenario_group.addGroup(tr(ACTIVITY_GROUP_LAYER_NAME))
            if load_landuse_weighted:
                activity_weighted_group = (
                    scenario_group.addGroup(tr(ACTIVITY_WEIGHTED_GROUP_NAME))
                    if os.path.exists(im_weighted_dir)
                    else None
                )
            if load_ncs:
                pathways_group = scenario_group.addGroup(
                    tr(NCS_PATHWAYS_GROUP_LAYER_NAME)
                )
                pathways_group.setExpanded(False)
                pathways_group.setItemVisibilityCheckedRecursive(False)

            # Group settings
            activity_group.setExpanded(False) if activity_group else None
            activity_weighted_group.setExpanded(
                False
            ) if activity_weighted_group else None

            # Add scenario result layer to the canvas with styling
            layer_file = scenario_result.analysis_output.get("OUTPUT")
            layer_dt = (
                scenario_result.created_date
                if scenario_result.created_date
                else datetime.datetime.now()
            )
            layer_name = (
                f"{SCENARIO_OUTPUT_LAYER_NAME}_"
                f'{layer_dt.strftime("%Y_%m_%d_%H_%M_%S")}'
            )

            if (
                scenario_result.output_layer_name is not None
                and scenario_result.output_layer_name != ""
            ):
                layer_name = scenario_result.output_layer_name

            if (
                scenario_result.output_layer_name is None
                or scenario_result.output_layer_name is ""
            ):
                scenario_result.output_layer_name = layer_name

            layer = QgsRasterLayer(layer_file, layer_name, QGIS_GDAL_PROVIDER)
            scenario_layer = qgis_instance.addMapLayer(layer)

            # Scenario result layer styling
            renderer = self.style_activities_layer(layer, weighted_activities)
            layer.setRenderer(renderer)
            layer.triggerRepaint()

            """A workaround to add a layer to a group.
            Adding it using group.insertChildNode or group.addLayer causes issues,
            but adding to the root is fine.
            This approach adds it to the root, and then moves it to the group.
            """
            self.move_layer_to_group(scenario_layer, scenario_group)

            # Add activities and pathways
            activity_index = 0
            if load_landuse:
                for activity in list_activities:
                    activity_name = activity.name
                    activity_layer = QgsRasterLayer(activity.path, activity.name)
                    activity_layer.setCustomProperty(
                        ACTIVITY_IDENTIFIER_PROPERTY, str(activity.uuid)
                    )
                    list_pathways = activity.pathways

                    # Add activity layer with styling, if available
                    if activity_layer:
                        renderer = self.style_activity_layer(activity_layer, activity)

                        added_activity_layer = qgis_instance.addMapLayer(activity_layer)
                        self.move_layer_to_group(added_activity_layer, activity_group)

                        activity_layer.setRenderer(renderer)
                        activity_layer.triggerRepaint()
                    # Add activity pathways
                    if load_ncs:
                        if len(list_pathways) > 0:
                            # im_pathway_group = pathways_group.addGroup(im_name)
                            activity_pathway_group = pathways_group.insertGroup(
                                activity_index, activity_name
                            )
                            activity_pathway_group.setExpanded(False)

                            pw_index = 0
                            for pathway in list_pathways:
                                try:
                                    # pathway_name = pathway.name
                                    pathway_layer = pathway.to_map_layer()

                                    added_pw_layer = qgis_instance.addMapLayer(
                                        pathway_layer
                                    )
                                    self.move_layer_to_group(
                                        added_pw_layer, activity_pathway_group
                                    )

                                    pathway_layer.triggerRepaint()

                                    pw_index = pw_index + 1
                                except Exception as err:
                                    self.show_message(
                                        tr(
                                            "An error occurred loading a pathway, "
                                            "check logs for more information"
                                        ),
                                        level=Qgis.Info,
                                    )
                                    log(
                                        tr(
                                            "An error occurred loading a pathway, "
                                            'scenario analysis, error message "{}"'.format(
                                                err
                                            )
                                        )
                                    )

                    activity_index = activity_index + 1

            if load_landuse_weighted:
                for weighted_activity in weighted_activities:
                    weighted_activity_path = weighted_activity.path
                    weighted_activity_name = Path(weighted_activity_path).stem

                    if not weighted_activity_path.endswith(".tif"):
                        continue

                    activity_weighted_layer = QgsRasterLayer(
                        weighted_activity_path,
                        weighted_activity_name,
                        QGIS_GDAL_PROVIDER,
                    )

                    # Set UUID for easier retrieval
                    activity_weighted_layer.setCustomProperty(
                        ACTIVITY_IDENTIFIER_PROPERTY, str(weighted_activity.uuid)
                    )

                    renderer = self.style_activity_layer(
                        activity_weighted_layer, weighted_activity
                    )
                    activity_weighted_layer.setRenderer(renderer)
                    activity_weighted_layer.triggerRepaint()

                    added_im_weighted_layer = qgis_instance.addMapLayer(
                        activity_weighted_layer
                    )
                    self.move_layer_to_group(
                        added_im_weighted_layer, activity_weighted_group
                    )

            # Initiate report generation
            if load_landuse_weighted and load_highest_position:
                self.run_report(progress_dialog, report_manager) if (
                    progress_dialog is not None and report_manager is not None
                ) else None
            else:
                progress_dialog.processing_finished() if progress_dialog is not None else None

        else:
            # Re-initializes variables if processing were cancelled by the user
            # Not doing this breaks the processing if a user tries to run
            # the processing after cancelling or if the processing fails
            self.position_feedback = QgsProcessingFeedback()
            self.processing_context = QgsProcessingContext()

    def style_activities_layer(self, layer, activities):
        """Applies the styling to the passed layer that
         contains the passed list of activities.

        :param layer: Layer to be styled
        :type layer: QgsRasterLayer

        :param activities: List which contains the activities
         that were passed to the highest position analysis tool.
        :type activities: list

        :returns: Renderer for the symbology.
        :rtype: QgsPalettedRasterRenderer
        """
        area_classes = []
        for activity in activities:
            activity_name = activity.name

            raster_val = activity.style_pixel_value
            color = activity.scenario_fill_symbol().color()
            color_ramp_shader = QgsColorRampShader.ColorRampItem(
                float(raster_val), QtGui.QColor(color), activity_name
            )
            area_classes.append(color_ramp_shader)

        class_data = QgsPalettedRasterRenderer.colorTableToClassData(area_classes)
        renderer = QgsPalettedRasterRenderer(layer.dataProvider(), 1, class_data)

        return renderer

    def style_activity_layer(self, layer, activity):
        """Applies the styling to the layer that contains the passed
         activity name.

        :param layer: Raster layer to which to apply the symbology
        :type layer: QgsRasterLayer

        :param activity: activity
        :type activity: Activity

        :returns: Renderer for the symbology.
        :rtype: QgsSingleBandPseudoColorRenderer
        """

        # Retrieves a build-in QGIS color ramp
        color_ramp = activity.color_ramp()

        stats = layer.dataProvider().bandStatistics(1)
        renderer = QgsSingleBandPseudoColorRenderer(layer.dataProvider(), 1)

        renderer.setClassificationMin(stats.minimumValue)
        renderer.setClassificationMax(stats.maximumValue)

        renderer.createShader(
            color_ramp, QgsColorRampShader.Interpolated, QgsColorRampShader.Continuous
        )

        return renderer

    def update_progress_dialog(
        self,
        progress_dialog,
        message=None,
    ):
        """Run report generation. This should be called after the
         analysis is complete.

        :param progress_dialog: Dialog responsible for showing
         all the analysis operations progress.
        :type progress_dialog: ProgressDialog

        :param message: Report manager used to generate analysis report_templates
        :type message: ReportManager
        """

        progress_dialog.change_status_message(message) if message is not None else None

    def update_progress_bar(self, progress_dialog, value):
        """Sets the value of the progress bar

        :param progress_dialog: Dialog responsible for showing
         all the analysis operations progress.
        :type progress_dialog: ProgressDialog

        :param value: Value to be set on the progress bar
        :type value: float
        """
        if progress_dialog and not self.processing_cancelled:
            try:
                progress_dialog.update_progress_bar(int(value))
            except RuntimeError:
                log(tr("Error setting value to a progress bar"), notify=False)

    def update_message_bar(self, message):
        """Changes the message in the message bar item.

        :param message: Message to be updated
        :type message: str
        """
        log("update_message_bar")
        if isinstance(message, str):
            message_bar_item = self.message_bar.createMessage(message)
        else:
            message_bar_item = message
        self.message_bar.pushWidget(message_bar_item, Qgis.Info)

    def show_message(self, message, level=Qgis.Warning, duration: int = 0):
        """Shows message on the main widget message bar.

        :param message: Text message
        :type message: str

        :param level: Message level type
        :type level: Qgis.MessageLevel

        :param duration: Duration of the shown message
        :type level: int
        """
        self.message_bar.clearWidgets()
        self.message_bar.pushMessage(message, level=level, duration=duration)

    def zoom_pilot_area(self):
        """Zoom the current main map canvas to the pilot area extent."""
        map_canvas = iface.mapCanvas()
        extent_list = PILOT_AREA_EXTENT["coordinates"]
        default_extent = QgsRectangle(
            extent_list[0], extent_list[2], extent_list[1], extent_list[3]
        )
        zoom_extent = QgsRectangle(
            extent_list[0] - 0.5, extent_list[2], extent_list[1] + 0.5, extent_list[3]
        )

        canvas_crs = map_canvas.mapSettings().destinationCrs()
        original_crs = QgsCoordinateReferenceSystem("EPSG:4326")

        if canvas_crs.authid() != original_crs.authid():
            zoom_extent = self.transform_extent(zoom_extent, original_crs, canvas_crs)
            default_extent = self.transform_extent(
                default_extent, original_crs, canvas_crs
            )

        aoi = QgsRubberBand(iface.mapCanvas(), QgsWkbTypes.PolygonGeometry)

        aoi.setFillColor(QtGui.QColor(0, 0, 0, 0))
        aoi.setStrokeColor(QtGui.QColor(88, 128, 8))
        aoi.setWidth(3)
        aoi.setLineStyle(QtCore.Qt.DashLine)

        geom = QgsGeometry.fromRect(default_extent)

        aoi.setToGeometry(geom, canvas_crs)

        map_canvas.setExtent(zoom_extent)
        map_canvas.refresh()

    def prepare_extent_box(self):
        """Configure the spatial extent box with the initial settings."""

        self.extent_box.setOutputCrs(QgsCoordinateReferenceSystem("EPSG:4326"))
        map_canvas = iface.mapCanvas()
        self.extent_box.setCurrentExtent(
            map_canvas.mapSettings().destinationCrs().bounds(),
            map_canvas.mapSettings().destinationCrs(),
        )
        self.extent_box.setOutputExtentFromCurrent()
        self.extent_box.setMapCanvas(map_canvas)

        extent_list = PILOT_AREA_EXTENT["coordinates"]
        default_extent = QgsRectangle(
            extent_list[0], extent_list[2], extent_list[1], extent_list[3]
        )

        self.extent_box.setOutputExtentFromUser(
            default_extent,
            QgsCoordinateReferenceSystem("EPSG:4326"),
        )

    def on_tab_step_changed(self, index: int):
        """Slot raised when the current tab changes.

        :param index: Zero-based index position of new current tab
        :type index: int
        """
        if index == 1:
            self.activity_widget.can_show_error_messages = True
            self.activity_widget.load()

        elif index == 2 or index == 3:
            tab_valid = True
            msg = ""

            # Check if NCS pathways are valid
            ncs_valid = self.activity_widget.is_ncs_valid()
            if not ncs_valid:
                msg = self.tr(
                    "NCS pathways are not valid or there is an ongoing validation process. "
                    "Use the validation inspector to see more details."
                )
                tab_valid = False

            # Validate activity selection
            selected_activities = self.activity_widget.selected_activity_items()
            if len(selected_activities) == 0:
                msg = self.tr("Please select at least one activity.")
                tab_valid = False

            # Verify that the selected activities have at least one NCS pathway
            zero_pathway_activities = []
            for activity_item in selected_activities:
                if len(activity_item.activity.pathways) == 0:
                    zero_pathway_activities.append(activity_item.activity.name)

            if len(zero_pathway_activities) > 0:
                activity_tr = (
                    self.tr("activity has")
                    if len(zero_pathway_activities) == 1
                    else self.tr("activities have")
                )
                tr_msg = self.tr("no NCS pathways defined.")
                msg = f"{', '.join(zero_pathway_activities)} {activity_tr} {tr_msg}"
                tab_valid = False

            if not tab_valid:
                self.show_message(msg)
                self.tab_widget.setCurrentIndex(1)

            else:
                self.message_bar.clearWidgets()

        if index == 3:
            analysis_activities = self.selected_activities()
            is_online_processing = False
            for activity in analysis_activities:
                for pathway in activity.pathways:
                    if pathway.path.startswith("cplus://"):
                        is_online_processing = True
                        break
                    else:
                        for carbon_path in pathway.carbon_paths:
                            if carbon_path.startswith("cplus://"):
                                is_online_processing = True
                                break

            priority_layers = settings_manager.get_priority_layers()
            for priority_layer in priority_layers:
                if priority_layer["path"].startswith("cplus://"):
                    for group in priority_layer["groups"]:
                        if int(group["value"]) > 0:
                            is_online_processing = True
                            break

            if analysis_activities:
                if is_online_processing:
                    self.processing_type.setChecked(True)
                    self.processing_type.setEnabled(False)
                else:
                    self.processing_type.setChecked(False)
                    self.processing_type.setEnabled(True)

    def open_settings(self):
        """Options the CPLUS settings in the QGIS options dialog."""
        self.iface.showOptionsDialog(currentPage=OPTIONS_TITLE)

    def on_use_custom_metrics(self, checked: bool):
        """Slot raised when use custom metrics has been enabled or disabled.

        :param checked: True to use custom metrics else False.
        :type checked: bool
        """
        settings_manager.set_value(Settings.USE_CUSTOM_METRICS, checked)
        self.btn_metric_builder.setEnabled(checked)

    def on_show_metrics_wizard(self):
        """Slot raised to show the metric customization
        wizard for the scenario analysis report.
        """
        metrics_builder = ActivityMetricsBuilder(self)
        metrics_builder.activities = self.selected_activities()

        # Load previously saved configuration
        metric_configuration = settings_manager.get_metric_configuration()
        if metric_configuration is not None:
            metrics_builder.load_configuration(metric_configuration)

        if metrics_builder.exec_() == QtWidgets.QDialog.Accepted:
            metric_configuration = metrics_builder.metric_configuration
            settings_manager.save_metric_configuration(metric_configuration)

    def run_report(self, progress_dialog, report_manager):
        """Run report generation. This should be called after the
        analysis is complete.

        :param progress_dialog: Dialog responsible for showing
         all the analysis operations progress.
        :type progress_dialog: ProgressDialog

        :param report_manager: Report manager used to generate analysis report_templates
        :type report_manager: ReportManager
        """
        if self.processing_cancelled:
            # Will not proceed if processing has been cancelled by the user
            return

        if self.scenario_result is None:
            log(
                "Cannot run report generation, scenario result is not defined",
                info=False,
            )
            return

        reporting_feedback = self.reset_reporting_feedback(progress_dialog)
        self.reporting_feedback = reporting_feedback

        submit_result = report_manager.generate(
            self.scenario_result,
            reporting_feedback,
            self.chb_metric_builder.isChecked(),
        )
        if not submit_result.status:
            msg = self.tr("Unable to submit report request for scenario")
            self.show_message(f"{msg} {self.scenario_result.scenario.name}.")

    def on_report_running(self, progress_dialog, scenario_id: str):
        """Slot raised when report task has started.

        :param progress_dialog: Dialog responsible for showing
         all the analysis operations progress.
        :type progress_dialog: ProgressDialog

        :param scenario_id: Scenario analysis id
        :type scenario_id: str
        """
        if not self.report_job_is_for_current_scenario(scenario_id):
            return

        progress_dialog.update_progress_bar(0)
        progress_dialog.report_running = True
        progress_dialog.change_status_message(
            tr("Generating report for the analysis output")
        )

    def on_report_error(self, progress_dialog, message: str):
        """Slot raised when report task error has occured.

        :param progress_dialog: Dialog responsible for showing
         all the analysis operations progress.
        :type progress_dialog: ProgressDialog
        """
        progress_dialog.report_running = True
        progress_dialog.change_status_message(
            tr("Error generating report, see logs for more info.")
        )
        log(message)

        self.enable_analysis_controls(True)

    def reset_reporting_feedback(self, progress_dialog):
        """Creates a new reporting feedback object and reconnects
        the signals.

        We are doing this to address cases where the feedback is canceled
        and the same object has to be reused for subsequent report
        generation tasks.

        :param progress_dialog: Dialog responsible for showing
         all the analysis operations progress.
        :type progress_dialog: ProgressDialog

        :returns reporting_feedback: Feedback instance to be used in storing
        processing status details.
        :rtype reporting_feedback: QgsFeedback
        """

        progress_changed = partial(self.on_reporting_progress_changed, progress_dialog)

        reporting_feedback = QgsFeedback(self)
        reporting_feedback.progressChanged.connect(progress_changed)

        return reporting_feedback

    def on_reporting_progress_changed(self, progress_dialog, progress: float):
        """Slot raised when the reporting progress has changed.

        :param progress_dialog: Dialog responsible for showing
         all the analysis operations progress.
        :type progress_dialog: ProgressDialog

        :param progress: Analysis progress value between 0 and 100
        :type progress: float
        """
        progress_dialog.update_progress_bar(progress)

    def on_report_finished(self, progress_dialog, scenario_id: str):
        """Slot raised when report task has finished.

        :param progress_dialog: Dialog responsible for showing
         all the analysis operations progress.
        :type progress_dialog: ProgressDialog

        :param scenario_id: Scenario analysis id
        :type scenario_id: str
        """
        if not self.report_job_is_for_current_scenario(scenario_id):
            return

        progress_dialog.set_report_complete()
        progress_dialog.change_status_message(tr("Report generation complete"))

        self.enable_analysis_controls(True)

    def report_job_is_for_current_scenario(self, scenario_id: str) -> bool:
        """Checks if the given scenario identifier is for the current
        scenario result.

        This is to ensure that signals raised by the report manager refer
        to the current scenario result object and not for old jobs.

        :param scenario_id: Scenario identifier usually from a signal
        raised by the report manager.
        :type scenario_id: str

        :returns: True if the scenario identifier matches the current
        scenario object in the results, else False.
        :rtype: bool
        """
        if self.scenario_result is None:
            return False

        current_scenario = self.scenario_result.scenario
        if current_scenario is None:
            return False

        if str(current_scenario.uuid) == scenario_id:
            return True

        return False

    def on_progress_dialog_cancelled(self):
        """Slot raised when analysis has been cancelled in progress dialog."""
        if not self.run_scenario_btn.isEnabled():
            self.enable_analysis_controls(True)<|MERGE_RESOLUTION|>--- conflicted
+++ resolved
@@ -1599,15 +1599,13 @@
         Creates new QgsTask, progress dialog and report manager
          for each new scenario analysis.
         """
-<<<<<<< HEAD
         if not self.is_metric_configuration_valid():
             log(
                 "Scenario cannot run due to an invalid metrics configuration. See preceding errors."
             )
             return
-=======
+
         self.log_text_box.clear()
->>>>>>> 97e40438
 
         extent_list = PILOT_AREA_EXTENT["coordinates"]
         default_extent = QgsRectangle(
