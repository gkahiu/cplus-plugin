--- conflicted
+++ resolved
@@ -146,14 +146,6 @@
 
         self._message_bar.clearWidgets()
 
-<<<<<<< HEAD
-        if not self.txt_name.text():
-            msg = tr("Name cannot be empty.")
-            self._show_warning_message(msg)
-            status = False
-
-        if not self.txt_description.toPlainText():
-=======
         name = self.txt_name.text()
         if not name:
             msg = tr("Implementation model name cannot be empty.")
@@ -165,8 +157,7 @@
             self._show_warning_message(f"'{name}' {msg}")
             status = False
 
-        if not self.txt_description.text():
->>>>>>> 110c39a2
+        if not self.txt_description.toPlainText():
             msg = tr("Description cannot be empty.")
             self._show_warning_message(msg)
             status = False
