"""
/***************************************************************************
 *                                                                         *
 *   This program is free software; you can redistribute it and/or modify  *
 *   it under the terms of the GNU General Public License as published by  *
 *   the Free Software Foundation; either version 2 of the License, or     *
 *   (at your option) any later version.                                   *
 *                                                                         *
 ***************************************************************************/
"""

import os.path

from qgis.core import QgsSettings
from qgis.PyQt.QtCore import QSettings, QTranslator, QCoreApplication, Qt
from qgis.PyQt.QtGui import QIcon
from qgis.PyQt.QtWidgets import QAction, QDockWidget, QMainWindow, QVBoxLayout

# Initialize Qt resources from file resources.py
from .resources import *

from .gui.qgis_cplus_main import QgisCplusMain
from qgis.PyQt.QtWidgets import QToolButton
from qgis.PyQt.QtWidgets import QMenu

from .definitions.defaults import ICON_PATH, OPTIONS_TITLE
from .settings import CplusOptionsFactory

from .conf import initialize_default_settings


class QgisCplus:
    """QGIS CPLUS Plugin Implementation."""

    def __init__(self, iface):
        self.iface = iface
        self.plugin_dir = os.path.dirname(__file__)
        locale = QgsSettings().value("locale/userLocale")[0:2]
        locale_path = os.path.join(self.plugin_dir, "i18n", "CPLUS{}.qm".format(locale))

        if os.path.exists(locale_path):
            self.translator = QTranslator()
            self.translator.load(locale_path)
            QCoreApplication.installTranslator(self.translator)

        # Declare instance attributes
        self.actions = []
        self.pluginIsActive = False

        self.menu = QMenu("&CPLUS")
        self.menu.setIcon(QIcon(ICON_PATH))

        self.raster_menu = self.iface.rasterMenu()
        self.raster_menu.addMenu(self.menu)

        self.toolbar = self.iface.addToolBar("Open CPLUS")
        self.toolbar.setObjectName("CPLUS")
        self.toolButton = QToolButton()
        self.toolButton.setMenu(QMenu())
        self.toolButton.setPopupMode(QToolButton.MenuButtonPopup)
        self.toolBtnAction = self.toolbar.addWidget(self.toolButton)
        self.actions.append(self.toolBtnAction)

        self.main_widget = QgisCplusMain(
            iface=self.iface, parent=self.iface.mainWindow()
        )

        self.options_factory = None

    # noinspection PyMethodMayBeStatic
    def tr(self, message) -> str:
        """Get the translation for a string using Qt translation API.
        We implement this ourselves since we do not inherit QObject.

        Args:
            message (str): String for translation

        Returns:
            TranslatedMessage (QString): Translated version of the message
        """
        # noinspection PyTypeChecker,PyArgumentList,PyCallByClass
        return QCoreApplication.translate("CPLUS", message)

    def add_action(
        self,
        icon_path,
        text,
        callback,
        enabled_flag=True,
        add_to_menu=True,
        add_to_web_menu=True,
        add_to_toolbar=True,
        set_as_default_action=False,
        status_tip=None,
        whats_this=None,
        parent=None,
    ):
        """Add a toolbar icon to the toolbar.

        Args:
            icon_path (str): Path to the icon for this action
            text (str): Text that should be shown in menu items for this action
            callback (function): Function to be called when the action is triggered
            enabled_flag (bool): A flag indicating if the action should be enabled
            add_to_menu (bool): Flag indicating whether the action should also be added to the menu
            add_to_web_menu (bool): Flag indicating whether the action should also be added to the web menu
            add_to_toolbar (bool): Flag indicating whether the action should also be added to the toolbar
            set_as_default_action (bool): Flag indicating whether the action is the default action
            status_tip (str): Optional text to show in a popup when mouse pointer hovers over the action
            parent (QWidget): Parent widget for the new action
            whats_this (str): Optional text to show in the status bar when the mouse pointer hovers over the action

        Returns:
            Action (QAction): The action that was created
        """

        icon = QIcon(icon_path)
        action = QAction(icon, text, parent)
        action.triggered.connect(callback)
        action.setEnabled(enabled_flag)

        if status_tip is not None:
            action.setStatusTip(status_tip)

        if whats_this is not None:
            action.setWhatsThis(whats_this)

        if add_to_menu:
            self.menu.addAction(action)

        # If we want to readd this
        # if add_to_web_menu:
        #     self.iface.addPluginToWebMenu(self.menu, action)

        if add_to_toolbar:
            self.toolButton.menu().addAction(action)

            if set_as_default_action:
                self.toolButton.setDefaultAction(action)

        if add_to_menu:
            self.menu.addAction(action)

        self.actions.append(action)

        return action

    def initGui(self):
        """Create the menu entries and toolbar icons inside the QGIS GUI."""
        self.add_action(
            ICON_PATH,
            text=self.tr("CPLUS"),
            callback=self.run,
            parent=self.iface.mainWindow(),
            set_as_default_action=True,
        )

<<<<<<< HEAD
        # Initialize default model components
        initialize_default_settings()
=======
        self.add_action(
            os.path.join(os.path.dirname(__file__), "icons", "settings.svg"),
            text=self.tr("Settings"),
            callback=self.run_settings,
            parent=self.iface.mainWindow(),
            status_tip=self.tr("CPLUS Settings"),
        )

        # Adds the settings to the QGIS options panel
        self.options_factory = CplusOptionsFactory()
        self.iface.registerOptionsWidgetFactory(self.options_factory)
>>>>>>> 338c835f

    def onClosePlugin(self):
        """Cleanup necessary items here when plugin widget is closed."""
        self.pluginIsActive = False

    def unload(self):
        """Removes the plugin menu item and icon from QGIS GUI."""
        try:
            for action in self.actions:
                self.iface.removePluginMenu(self.tr("&CPLUS"), action)
                self.iface.removePluginWebMenu(self.tr("&CPLUS"), action)
                self.iface.removeToolBarIcon(action)

        except Exception as e:
            pass

    def run(self):
        """Creates the main widget for the plugin."""
        if self.main_widget == None:
            self.main_widget = QgisCplusMain(
                iface=self.iface, parent=self.iface.mainWindow()
            )

        self.iface.addDockWidget(Qt.RightDockWidgetArea, self.main_widget)
        self.main_widget.show()

        if not self.pluginIsActive:
            self.pluginIsActive = True

    def run_settings(self):
        """Options the CPLUS settings in the QGIS options dialog."""
        self.iface.showOptionsDialog(currentPage=OPTIONS_TITLE)<|MERGE_RESOLUTION|>--- conflicted
+++ resolved
@@ -128,7 +128,7 @@
         if add_to_menu:
             self.menu.addAction(action)
 
-        # If we want to readd this
+        # If we want to read this
         # if add_to_web_menu:
         #     self.iface.addPluginToWebMenu(self.menu, action)
 
@@ -155,10 +155,6 @@
             set_as_default_action=True,
         )
 
-<<<<<<< HEAD
-        # Initialize default model components
-        initialize_default_settings()
-=======
         self.add_action(
             os.path.join(os.path.dirname(__file__), "icons", "settings.svg"),
             text=self.tr("Settings"),
@@ -170,7 +166,9 @@
         # Adds the settings to the QGIS options panel
         self.options_factory = CplusOptionsFactory()
         self.iface.registerOptionsWidgetFactory(self.options_factory)
->>>>>>> 338c835f
+
+        # Initialize default model components
+        initialize_default_settings()
 
     def onClosePlugin(self):
         """Cleanup necessary items here when plugin widget is closed."""
@@ -189,7 +187,7 @@
 
     def run(self):
         """Creates the main widget for the plugin."""
-        if self.main_widget == None:
+        if self.main_widget is None:
             self.main_widget = QgisCplusMain(
                 iface=self.iface, parent=self.iface.mainWindow()
             )
