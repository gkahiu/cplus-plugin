# coding=utf-8

"""Plugin main/core.

/***************************************************************************
 *                                                                         *
 *   This program is free software; you can redistribute it and/or modify  *
 *   it under the terms of the GNU General Public License as published by  *
 *   the Free Software Foundation; either version 2 of the License, or     *
 *   (at your option) any later version.                                   *
 *                                                                         *
 ***************************************************************************/
"""

import os.path

from qgis.core import (
    QgsApplication,
    QgsColorBrewerColorRamp,
    QgsMasterLayoutInterface,
    QgsSettings,
)
from qgis.gui import QgsGui, QgsLayoutDesignerInterface
from qgis.PyQt.QtCore import QSettings, QTranslator, QCoreApplication, Qt
from qgis.PyQt.QtGui import QIcon
from qgis.PyQt.QtWidgets import QAction, QDockWidget, QMainWindow, QVBoxLayout

# Initialize Qt resources from file resources.py
from .resources import *

from .gui.qgis_cplus_main import QgisCplusMain
from qgis.PyQt.QtWidgets import QToolButton
from qgis.PyQt.QtWidgets import QMenu

from .conf import Settings, settings_manager
from .definitions.constants import (
    CARBON_PATHS_ATTRIBUTE,
    COLOR_RAMP_PROPERTIES_ATTRIBUTE,
    COLOR_RAMP_TYPE_ATTRIBUTE,
    IM_LAYER_STYLE_ATTRIBUTE,
    NCS_CARBON_SEGMENT,
    NCS_PATHWAY_SEGMENT,
    PATH_ATTRIBUTE,
    PIXEL_VALUE_ATTRIBUTE,
    PRIORITY_LAYERS_SEGMENT,
    STYLE_ATTRIBUTE,
    USER_DEFINED_ATTRIBUTE,
    UUID_ATTRIBUTE,
)
from .definitions.defaults import (
    ABOUT_DOCUMENTATION_SITE,
    CI_LOGO_PATH,
    CPLUS_LOGO_PATH,
    DEFAULT_IMPLEMENTATION_MODELS,
    DEFAULT_LOGO_PATH,
    DEFAULT_NCS_PATHWAYS,
    DEFAULT_REPORT_DISCLAIMER,
    DEFAULT_REPORT_LICENSE,
    DOCUMENTATION_SITE,
    ICON_PATH,
    OPTIONS_TITLE,
    PRIORITY_GROUPS,
    PRIORITY_LAYERS,
)
from .gui.map_repeat_item_widget import CplusMapLayoutItemGuiMetadata
from .lib.reports.layout_items import CplusMapRepeatItemLayoutItemMetadata
from .lib.reports.manager import report_manager
from .models.helpers import (
    copy_layer_component_attributes,
    create_implementation_model,
    create_ncs_pathway,
)
from .settings import CplusOptionsFactory

from .utils import (
    FileUtils,
    log,
    open_documentation,
)


class QgisCplus:
    """QGIS CPLUS Plugin Implementation."""

    def __init__(self, iface):
        self.iface = iface
        self.plugin_dir = os.path.dirname(__file__)
        locale = QgsSettings().value("locale/userLocale")[0:2]
        locale_path = os.path.join(self.plugin_dir, "i18n", "CPLUS{}.qm".format(locale))

        if os.path.exists(locale_path):
            self.translator = QTranslator()
            self.translator.load(locale_path)
            QCoreApplication.installTranslator(self.translator)

        # Declare instance attributes
        self.actions = []
        self.pluginIsActive = False

        self.menu = QMenu("&CPLUS")
        self.menu.setIcon(QIcon(ICON_PATH))

        self.raster_menu = self.iface.rasterMenu()
        self.raster_menu.addMenu(self.menu)

        self.toolbar = self.iface.addToolBar("Open CPLUS")
        self.toolbar.setObjectName("CPLUS")
        self.toolButton = QToolButton()
        self.toolButton.setMenu(QMenu())
        self.toolButton.setPopupMode(QToolButton.MenuButtonPopup)
        self.toolBtnAction = self.toolbar.addWidget(self.toolButton)
        self.actions.append(self.toolBtnAction)

        if not settings_manager.get_value(
            "default_priority_layers_set", default=False, setting_type=bool
        ):
            create_priority_layers()

        # Check if default NCS pathways and IMs have been loaded
        if not settings_manager.get_value(
            "default_ncs_im_models_set", default=False, setting_type=bool
        ):
            initialize_model_settings()

        self.main_widget = QgisCplusMain(
            iface=self.iface, parent=self.iface.mainWindow()
        )

        self.options_factory = None

    # noinspection PyMethodMayBeStatic
    def tr(self, message) -> str:
        """Get the translation for a string using Qt translation API.
        We implement this ourselves since we do not inherit QObject.

        :param message: String for translation
        :type message: str

        :returns: Translated version of the message
        :rtype: QString
        """
        # noinspection PyTypeChecker,PyArgumentList,PyCallByClass
        return QCoreApplication.translate("CPLUS", message)

    def add_action(
        self,
        icon_path,
        text,
        callback,
        enabled_flag=True,
        add_to_menu=True,
        add_to_web_menu=True,
        add_to_toolbar=True,
        set_as_default_action=False,
        status_tip=None,
        whats_this=None,
        parent=None,
    ):
        """Add a toolbar icon to the toolbar.

        :param icon_path: Path to the icon for this action
        :type icon_path: str

        :param text: Text that should be shown in menu items for this action
        :type text: str

        :param callback: Function to be called when the action is triggered
        :type callback: function

        :param enabled_flag: A flag indicating if the action should be enabled
        :type enabled_flag: bool

        :param add_to_menu: Flag indicating whether the action should also be added to the menu
        :type add_to_menu: bool

        :param add_to_web_menu: Flag indicating whether the action should also be added to the web menu
        :type add_to_web_menu: bool

        :param add_to_toolbar: Flag indicating whether the action should also be added to the toolbar
        :type add_to_toolbar: bool

        :param set_as_default_action: Flag indicating whether the action is the default action
        :type set_as_default_action: bool

        :param status_tip: Optional text to show in a popup when mouse pointer hovers over the action
        :type status_tip: str

        :param parent: Parent widget for the new action
        :type parent: QWidget

        :param whats_this: Optional text to show in the status bar when the mouse pointer hovers over the action
        :type whats_this: str

        :returns: The action that was created
        :rtype: QAction
        """

        icon = QIcon(icon_path)
        action = QAction(icon, text, parent)
        action.triggered.connect(callback)
        action.setEnabled(enabled_flag)

        if status_tip is not None:
            action.setStatusTip(status_tip)

        if whats_this is not None:
            action.setWhatsThis(whats_this)

        if add_to_menu:
            self.menu.addAction(action)

        # If we want to read this
        # if add_to_web_menu:
        #     self.iface.addPluginToWebMenu(self.menu, action)

        if add_to_toolbar:
            self.toolButton.menu().addAction(action)

            if set_as_default_action:
                self.toolButton.setDefaultAction(action)

        if add_to_menu:
            self.menu.addAction(action)

        self.actions.append(action)

        return action

    def initGui(self):
        """Create the menu entries and toolbar icons inside the QGIS GUI."""
        self.add_action(
            ICON_PATH,
            text=self.tr("CPLUS"),
            callback=self.run,
            parent=self.iface.mainWindow(),
            set_as_default_action=True,
        )

        self.add_action(
            os.path.join(os.path.dirname(__file__), "icons", "settings.svg"),
            text=self.tr("Settings"),
            callback=self.run_settings,
            parent=self.iface.mainWindow(),
            status_tip=self.tr("CPLUS Settings"),
        )

        self.add_action(
            os.path.join(
                os.path.dirname(__file__), "icons", "mActionHelpContents_green.svg"
            ),
            text=self.tr("Help"),
            callback=self.open_help,
            parent=self.iface.mainWindow(),
            status_tip=self.tr("CPLUS Help"),
        )

        self.add_action(
            os.path.join(os.path.dirname(__file__), "icons", "info_green.svg"),
            text=self.tr("About"),
            callback=self.open_about,
            parent=self.iface.mainWindow(),
            status_tip=self.tr("CPLUS About"),
        )

        # Initialize default report settings
        initialize_report_settings()

        # Adds the settings to the QGIS options panel
        self.options_factory = CplusOptionsFactory()
        self.iface.registerOptionsWidgetFactory(self.options_factory)

        # Register custom layout items
        self.register_layout_items()

        # Register custom report variables when a layout is opened
        self.iface.layoutDesignerOpened.connect(self.on_layout_designer_opened)

    def onClosePlugin(self):
        """Cleanup necessary items here when plugin widget is closed."""
        self.pluginIsActive = False

    def unload(self):
        """Removes the plugin menu item and icon from QGIS GUI."""
        try:
            for action in self.actions:
                self.iface.removePluginMenu(self.tr("&CPLUS"), action)
                self.iface.removePluginWebMenu(self.tr("&CPLUS"), action)
                self.iface.removeToolBarIcon(action)

        except Exception as e:
            pass

    def run(self):
        """Creates the main widget for the plugin."""
        if self.main_widget is None:
            self.main_widget = QgisCplusMain(
                iface=self.iface, parent=self.iface.mainWindow()
            )

        self.iface.addDockWidget(Qt.RightDockWidgetArea, self.main_widget)
        self.main_widget.show()

        if not self.pluginIsActive:
            self.pluginIsActive = True

    def run_settings(self):
        """Options the CPLUS settings in the QGIS options dialog."""
        self.iface.showOptionsDialog(currentPage=OPTIONS_TITLE)

    def on_layout_designer_opened(self, designer: QgsLayoutDesignerInterface):
        """Register custom report variables in a print layout only."""
        layout_type = designer.masterLayout().layoutType()
        if layout_type == QgsMasterLayoutInterface.PrintLayout:
            layout = designer.layout()
            report_manager.register_variables(layout)

    def register_layout_items(self):
        """Register custom layout items."""
        # Register map layout item
        QgsApplication.layoutItemRegistry().addLayoutItemType(
            CplusMapRepeatItemLayoutItemMetadata()
        )

        # Register map GUI metadata
        item_gui_registry = QgsGui.layoutItemGuiRegistry()
        map_item_gui_metadata = CplusMapLayoutItemGuiMetadata()
        item_gui_registry.addLayoutItemGuiMetadata(map_item_gui_metadata)

    def open_help(self):
        """Opens documentation home page for the plugin in a browser"""
        open_documentation(DOCUMENTATION_SITE)

    def open_about(self):
        """Opens the about documentation for the plugin in a browser"""
        open_documentation(ABOUT_DOCUMENTATION_SITE)


def create_priority_layers():
    """Prepares the priority weighted layers UI with the defaults priority groups"""

    if not settings_manager.get_value(
        "default_priority_layers_set", default=False, setting_type=bool
    ):
        log(f"Initializing priority layers and groups")

        groups = []
        for group in PRIORITY_GROUPS:
            group["value"] = 0
            settings_manager.save_priority_group(group)

        for layer in PRIORITY_LAYERS:
            layer["groups"] = groups
            layer["user_defined"] = False
            settings_manager.save_priority_layer(layer)

        settings_manager.set_value("default_priority_layers_set", True)


def initialize_model_settings():
    """Initialize default model components such as NCS pathways
    and implementation models.

    It will check if there are existing components using the UUID
    and only add the ones that do not exist in the settings.

    This is normally called during plugin startup.
    """
    # Create NCS subdirectories if BASE_DIR has been defined
    base_dir = settings_manager.get_value(Settings.BASE_DIR)
    if base_dir:
        # Create NCS pathways subdirectory
        FileUtils.create_ncs_pathways_dir(base_dir)

        # Create NCS carbon subdirectory
        FileUtils.create_ncs_carbon_dir(base_dir)

        # Create priority weighting layers subdirectory
        FileUtils.create_pwls_dir(base_dir)

    # Add default pathways
    for ncs_dict in DEFAULT_NCS_PATHWAYS:
        try:
            ncs_uuid = ncs_dict[UUID_ATTRIBUTE]
            ncs = settings_manager.get_ncs_pathway(ncs_uuid)
            if ncs is None:
                # Update dir
                base_dir = settings_manager.get_value(Settings.BASE_DIR, None)
                if base_dir is not None:
                    # Pathway location
                    file_name = ncs_dict[PATH_ATTRIBUTE]
                    absolute_path = f"{base_dir}/{NCS_PATHWAY_SEGMENT}/{file_name}"
                    abs_path = str(os.path.normpath(absolute_path))
                    ncs_dict[PATH_ATTRIBUTE] = abs_path

                    # Carbon location
                    carbon_file_names = ncs_dict[CARBON_PATHS_ATTRIBUTE]
                    abs_carbon_paths = []
                    for carbon_file_name in carbon_file_names:
                        abs_carbon_path = (
                            f"{base_dir}/{NCS_CARBON_SEGMENT}/{carbon_file_name}"
                        )
                        norm_carbon_path = str(os.path.normpath(abs_carbon_path))
                        abs_carbon_paths.append(norm_carbon_path)
                    ncs_dict[CARBON_PATHS_ATTRIBUTE] = abs_carbon_paths

                ncs_dict[USER_DEFINED_ATTRIBUTE] = False
                settings_manager.save_ncs_pathway(ncs_dict)
        except KeyError as ke:
            log(f"Default NCS configuration load error - {str(ke)}")
            continue

    # Preset color brewer scheme names
    preset_scheme_names = QgsColorBrewerColorRamp.listSchemeNames()

    # Add default implementation models
    for i, imp_model_dict in enumerate(DEFAULT_IMPLEMENTATION_MODELS, start=1):
        try:
            imp_model_uuid = imp_model_dict[UUID_ATTRIBUTE]
            imp_model = settings_manager.get_implementation_model(imp_model_uuid)
            if imp_model is None:
<<<<<<< HEAD
                imp_model_dict[USER_DEFINED_ATTRIBUTE] = False
=======
                if STYLE_ATTRIBUTE in imp_model_dict:
                    style_info = imp_model_dict[STYLE_ATTRIBUTE]
                    if IM_LAYER_STYLE_ATTRIBUTE in style_info:
                        model_layer_style = style_info[IM_LAYER_STYLE_ATTRIBUTE]
                        if COLOR_RAMP_PROPERTIES_ATTRIBUTE in model_layer_style:
                            # Must be a preset color brewer scheme name
                            scheme_name = model_layer_style[
                                COLOR_RAMP_PROPERTIES_ATTRIBUTE
                            ]
                            if scheme_name in preset_scheme_names:
                                color_ramp = QgsColorBrewerColorRamp(scheme_name, 8)
                                color_ramp_properties = color_ramp.properties()
                                # Save the color ramp properties instead of just the
                                # scheme name
                                imp_model_dict[STYLE_ATTRIBUTE][
                                    IM_LAYER_STYLE_ATTRIBUTE
                                ][
                                    COLOR_RAMP_PROPERTIES_ATTRIBUTE
                                ] = color_ramp_properties
                                imp_model_dict[STYLE_ATTRIBUTE][
                                    IM_LAYER_STYLE_ATTRIBUTE
                                ][
                                    COLOR_RAMP_TYPE_ATTRIBUTE
                                ] = QgsColorBrewerColorRamp.typeString()

                imp_model_dict[PIXEL_VALUE_ATTRIBUTE] = i
>>>>>>> 69a14633
                settings_manager.save_implementation_model(imp_model_dict)
        except KeyError as ke:
            log(f"Default implementation model configuration load error - {str(ke)}")
            continue

    settings_manager.set_value("default_ncs_im_models_set", True)


def initialize_report_settings():
    """Sets the default report settings on first time use
    of the plugin.
    """
    if settings_manager.get_value(Settings.REPORT_DISCLAIMER, None) is None:
        settings_manager.set_value(
            Settings.REPORT_DISCLAIMER, DEFAULT_REPORT_DISCLAIMER
        )

    if settings_manager.get_value(Settings.REPORT_LICENSE, None) is None:
        settings_manager.set_value(Settings.REPORT_LICENSE, DEFAULT_REPORT_LICENSE)

    if settings_manager.get_value(Settings.REPORT_CPLUS_LOGO, None) is None:
        settings_manager.set_value(Settings.REPORT_CPLUS_LOGO, CPLUS_LOGO_PATH)

    if settings_manager.get_value(Settings.REPORT_CI_LOGO, None) is None:
        settings_manager.set_value(Settings.REPORT_CI_LOGO, CI_LOGO_PATH)<|MERGE_RESOLUTION|>--- conflicted
+++ resolved
@@ -418,9 +418,6 @@
             imp_model_uuid = imp_model_dict[UUID_ATTRIBUTE]
             imp_model = settings_manager.get_implementation_model(imp_model_uuid)
             if imp_model is None:
-<<<<<<< HEAD
-                imp_model_dict[USER_DEFINED_ATTRIBUTE] = False
-=======
                 if STYLE_ATTRIBUTE in imp_model_dict:
                     style_info = imp_model_dict[STYLE_ATTRIBUTE]
                     if IM_LAYER_STYLE_ATTRIBUTE in style_info:
@@ -447,7 +444,7 @@
                                 ] = QgsColorBrewerColorRamp.typeString()
 
                 imp_model_dict[PIXEL_VALUE_ATTRIBUTE] = i
->>>>>>> 69a14633
+                imp_model_dict[USER_DEFINED_ATTRIBUTE] = False
                 settings_manager.save_implementation_model(imp_model_dict)
         except KeyError as ke:
             log(f"Default implementation model configuration load error - {str(ke)}")
