# -*- coding: utf-8 -*-
"""
    Definitions for all defaults settings
"""

import os
import json

from pathlib import Path

PILOT_AREA_EXTENT = {
    "type": "Polygon",
    "coordinates": [30.743498637, 32.069186664, -25.201606226, -23.960197335],
}

PLUGIN_MESSAGE_LOG_TAB = "qgis_cplus"
SCENARIO_LOG_FILE_NAME = "processing.log"

QGIS_MESSAGE_LEVEL_DICT = {
    0: "INFO",
    1: "WARNING",
    2: "CRITICAL",
    3: "SUCCESS",
    4: "NOLEVEL",
}

DEFAULT_CRS_ID = 4326

DOCUMENTATION_SITE = "https://conservationinternational.github.io/cplus-plugin"
USER_DOCUMENTATION_SITE = (
    "https://conservationinternational.github.io/cplus-plugin/user/guide"
)
ABOUT_DOCUMENTATION_SITE = (
    "https://conservationinternational.github.io/cplus-plugin/about/ci"
)
REPORT_DOCUMENTATION = "https://conservationinternational.github.io/cplus-plugin/user/guide/#report-generating"

BASE_PLUGIN_NAME = "CPLUS"
# Title in the QGIS settings. Leave it like this for now incase title needs to change
OPTIONS_TITLE = BASE_PLUGIN_NAME
GENERAL_OPTIONS_TITLE = "General"
REPORT_OPTIONS_TITLE = "Reporting"
LOG_OPTIONS_TITLE = "Logs"
ICON_PATH = ":/plugins/cplus_plugin/icon.svg"
REPORT_SETTINGS_ICON_PATH = str(
    os.path.normpath(
        os.path.dirname(os.path.dirname(os.path.realpath(__file__)))
        + "/icons/report_settings.svg"
    )
)
LOG_SETTINGS_ICON_PATH = str(
    os.path.normpath(
        os.path.dirname(os.path.dirname(os.path.realpath(__file__)))
        + "/icons/log_settings.svg"
    )
)
ICON_PDF = (
    os.path.dirname(os.path.dirname(os.path.realpath(__file__)))
    + "/icons/mActionSaveAsPDF.svg"
)
ICON_LAYOUT = (
    os.path.dirname(os.path.dirname(os.path.realpath(__file__)))
    + "/icons/mActionNewLayout.svg"
)
ICON_REPORT = (
    os.path.dirname(os.path.dirname(os.path.realpath(__file__)))
    + "/icons/mIconReport.svg"
)
ICON_HELP = (
    os.path.dirname(os.path.dirname(os.path.realpath(__file__)))
    + "/icons/mActionHelpContents_green.svg"
)

ADD_LAYER_ICON_PATH = ":/plugins/cplus_plugin/cplus_left_arrow.svg"
REMOVE_LAYER_ICON_PATH = ":/plugins/cplus_plugin/cplus_right_arrow.svg"

SCENARIO_OUTPUT_FILE_NAME = "cplus_scenario_output"
SCENARIO_OUTPUT_LAYER_NAME = "scenario_result"

PILOT_AREA_SCENARIO_SYMBOLOGY = {
    "Agroforestry": {"val": 1, "color": "#d80007"},
    "Alien Plant Removal": {"val": 2, "color": "#6f6f6f"},
    "Applied Nucleation": {"val": 3, "color": "#81c4ff"},
    "Assisted Natural Regeneration": {"val": 4, "color": "#e8ec18"},
    "Avoided Deforestation and Degradation": {"val": 5, "color": "#ff4c84"},
    "Avoided Wetland Conversion/Restoration": {"val": 6, "color": "#1f31d3"},
    "Bioproducts": {"val": 7, "color": "#67593f"},
    "Bush Thinning": {"val": 8, "color": "#30ff01"},
    "Direct Tree Seeding": {"val": 9, "color": "#bd6b70"},
    "Livestock Market Access": {"val": 10, "color": "#6c0009"},
    "Livestock Rangeland Management": {"val": 11, "color": "#ffa500"},
    "Natural Woodland Livestock Management": {"val": 12, "color": "#007018"},
    "Sustainable Crop Farming & Aquaponics": {"val": 13, "color": "#781a8b"},
}

ACTIVITY_COLOUR_RAMPS = {
    "Agroforestry": "Reds",
    "Alien Plant Removal": "Greys",
    "Alien_Plant_Removal": "Greys",
    "Applied Nucleation": "PuBu",
    "Applied_Nucleation": "PuBu",
    "Assisted Natural Regeneration": "YlOrRd",
    "Assisted_Natural_Regeneration": "YlOrRd",
    "Avoided Deforestation and Degradation": "RdPu",
    "Avoided_Deforestation_and_Degradation": "RdPu",
    "Avoided Wetland Conversion/Restoration": "Blues",
    "Avoided_Wetland_Conversion_Restoration": "Blues",
    "Bioproducts": "BrBG",
    "Bush Thinning": "BuGn",
    "Bush_Thinning": "BuGn",
    "Direct Tree Seeding": "PuRd",
    "Direct_Tree_Seeding": "PuRd",
    "Livestock Market Access": "Rocket",
    "Livestock_Market_Access": "Rocket",
    "Livestock Rangeland Management": "YlOrBr",
    "Livestock_Rangeland_Management": "YlOrBr",
    "Natural Woodland Livestock Management": "Greens",
    "Natural_Woodland_Livestock_Management": "Greens",
    "Sustainable Crop Farming & Aquaponics": "Purples",
    "Sustainable_Crop_Farming_&_Aquaponics": "Purples",
}

QGIS_GDAL_PROVIDER = "gdal"

DEFAULT_LOGO_PATH = (
    os.path.dirname(os.path.dirname(os.path.realpath(__file__))) + "/icons/ci_logo.png"
)
CPLUS_LOGO_PATH = str(
    os.path.normpath(
        os.path.dirname(os.path.dirname(os.path.realpath(__file__)))
        + "/icons/cplus_logo.svg"
    )
)
CI_LOGO_PATH = str(
    os.path.normpath(
        os.path.dirname(os.path.dirname(os.path.realpath(__file__)))
        + "/icons/ci_logo.svg"
    )
)

# Default template file name
SCENARIO_ANALYSIS_TEMPLATE_NAME = "scenario_analysis_default.qpt"
SCENARIO_ANALYSIS_METRICS_TEMPLATE_NAME = "scenario_analysis_metrics.qpt"
SCENARIO_COMPARISON_TEMPLATE_NAME = "scenario_comparison.qpt"

# Minimum sizes (in mm) for repeat items in the template
MINIMUM_ITEM_WIDTH = 100
MINIMUM_ITEM_HEIGHT = 100

# Report font
REPORT_FONT_NAME = "Ubuntu"

# Activity character limits
MAX_ACTIVITY_NAME_LENGTH = 50
MAX_ACTIVITY_DESCRIPTION_LENGTH = 225

# IDs for the given tables in the report template
ACTIVITY_AREA_TABLE_ID = "activity_area_table"
PRIORITY_GROUP_WEIGHT_TABLE_ID = "assigned_weights_table"
AREA_COMPARISON_TABLE_ID = "comparison_table"

# IDs for items in the metrics report template
METRICS_HEADER_BACKGROUND = "metrics_header_background"
METRICS_FOOTER_BACKGROUND = "metrics_footer_background"
METRICS_TABLE_HEADER = "metrics_table_header"
METRICS_LOGO = "metrics_ci_logo"
METRICS_PAGE_NUMBER = "metrics_page_number"
METRICS_ACCREDITATION = "metrics_accreditation_text"


# Initiliazing the plugin default data as found in the data directory
priority_layer_path = (
    Path(__file__).parent.parent.resolve()
    / "data"
    / "default"
    / "priority_weighting_layers.json"
)

with priority_layer_path.open("r") as fh:
    priority_layers_dict = json.load(fh)
PRIORITY_LAYERS = priority_layers_dict["layers"]


PRIORITY_GROUPS = [
    {
        "uuid": "dcfb3214-4877-441c-b3ef-8228ab6dfad3",
        "name": "Biodiversity",
        "description": "Placeholder text for bio diversity",
    },
    {
        "uuid": "8b9fb419-b6b8-40e8-9438-c82901d18cd9",
        "name": "Livelihood",
        "description": "Placeholder text for livelihood",
    },
    {
        "uuid": "21a30a80-eb49-4c5e-aff6-558123688e09",
        "name": "Climate Resilience",
        "description": "Placeholder text for climate resilience ",
    },
    {
        "uuid": "ae1791c3-93fd-4e8a-8bdf-8f5fced11ade",
        "name": "Ecological infrastructure",
        "description": "Placeholder text for ecological infrastructure",
    },
    {
        "uuid": "8cac9e25-98a8-4eae-a257-14a4ef8995d0",
        "name": "Policy",
        "description": "Placeholder text for policy",
    },
    {
        "uuid": "3a66c845-2f9b-482c-b9a9-bcfca8395ad5",
        "name": "Finance - Years Experience",
        "description": "Placeholder text for years of experience",
    },
    {
        "uuid": "c6dbfe09-b05c-4cfc-8fc0-fb63cfe0ceee",
        "name": "Finance - Market Trends",
        "description": "Placeholder text for market trends",
    },
    {
        "uuid": "3038cce0-3470-4b09-bb2a-f82071fe57fd",
        "name": "Finance - Net Present value",
        "description": "Placeholder text for net present value",
    },
    {
        "uuid": "3b2c7421-f879-48ef-a973-2aa3b1390694",
        "name": "Finance - Carbon",
        "description": "Placeholder text for finance carbon",
    },
]

DEFAULT_REPORT_DISCLAIMER = (
    "The boundaries, names, and designations "
    "used in this report do not imply official "
    "endorsement or acceptance by Conservation "
    "International Foundation, or its partner "
    "organizations and contributors."
)
DEFAULT_REPORT_LICENSE = (
    "Creative Commons Attribution 4.0 International " "License (CC BY 4.0)"
)
BASE_API_URL = "https://stage.cplus.earth/api/v1"

DEFAULT_BASE_COMPARISON_REPORT_NAME = "Scenario Comparison Report"
MAXIMUM_COMPARISON_REPORTS = 10

<<<<<<< HEAD
NPV_EXPRESSION_DESCRIPTION = (
    "Calculates the financial NPV of the current "
    "activity. This returns the equivalent of the "
    "area of the current activity (in hectares) "
    "and multiplies it by the NPV rate (US$/ha) "
    "for the activity calculated via the NPV PWL "
    "Manager.<br><b>NOTE: If the NPV is not defined "
    "then the function will return -1.0.</b>"
=======
PWL_IMPACT_EXPRESSION_DESCRIPTION = (
    "Calculates the impact of the "
    "current activity by multiplying "
    "the area of the activity (in hectares) "
    "by a user-defined number of jobs created per "
    "hectare. The activity area will be "
    "automatically populated during the computation."
>>>>>>> 64465d65
)<|MERGE_RESOLUTION|>--- conflicted
+++ resolved
@@ -244,7 +244,6 @@
 DEFAULT_BASE_COMPARISON_REPORT_NAME = "Scenario Comparison Report"
 MAXIMUM_COMPARISON_REPORTS = 10
 
-<<<<<<< HEAD
 NPV_EXPRESSION_DESCRIPTION = (
     "Calculates the financial NPV of the current "
     "activity. This returns the equivalent of the "
@@ -253,7 +252,8 @@
     "for the activity calculated via the NPV PWL "
     "Manager.<br><b>NOTE: If the NPV is not defined "
     "then the function will return -1.0.</b>"
-=======
+)
+
 PWL_IMPACT_EXPRESSION_DESCRIPTION = (
     "Calculates the impact of the "
     "current activity by multiplying "
@@ -261,5 +261,4 @@
     "by a user-defined number of jobs created per "
     "hectare. The activity area will be "
     "automatically populated during the computation."
->>>>>>> 64465d65
 )