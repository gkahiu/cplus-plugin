--- conflicted
+++ resolved
@@ -16,12 +16,8 @@
     QgsScopedExpressionFunction,
 )
 
-<<<<<<< HEAD
-from ...definitions.defaults import BASE_PLUGIN_NAME, NPV_EXPRESSION_DESCRIPTION
+from ...definitions.defaults import BASE_PLUGIN_NAME, NPV_EXPRESSION_DESCRIPTION, PWL_IMPACT_EXPRESSION_DESCRIPTION
 from ..financials import calculate_activity_npv
-=======
-from ...definitions.defaults import BASE_PLUGIN_NAME, PWL_IMPACT_EXPRESSION_DESCRIPTION
->>>>>>> 64465d65
 from ...models.report import ActivityContextInfo, MetricEvalResult
 from ...utils import function_help_to_html, log, tr
 
@@ -34,8 +30,8 @@
 VAR_ACTIVITY_ID = "cplus_activity_id"
 
 # Function names
-<<<<<<< HEAD
 FUNC_ACTIVITY_NPV = "activity_npv"
+FUNC_PWL_IMPACT = "pwl_impact"
 
 
 class ActivityNpvFunction(QgsScopedExpressionFunction):
@@ -49,8 +45,52 @@
         )
         super().__init__(
             FUNC_ACTIVITY_NPV, 0, BASE_PLUGIN_NAME, help_html, isContextual=True
-=======
-FUNC_PWL_IMPACT = "pwl_impact"
+        )
+
+    def func(
+        self,
+        values: typing.List[typing.Any],
+        context: QgsExpressionContext,
+        parent: QgsExpression,
+        node: QgsExpressionNodeFunction,
+    ) -> typing.Any:
+        """Returns the result of evaluating the function.
+
+        :param values: List of values passed to the function
+        :type values: typing.Iterable[typing.Any]
+
+        :param context: Context expression is being evaluated against
+        :type context: QgsExpressionContext
+
+        :param parent: Parent expression
+        :type parent: QgsExpression
+
+        :param node: Expression node
+        :type node: QgsExpressionNodeFunction
+
+        :returns: The result of the function.
+        :rtype: typing.Any
+        """
+        if not context.hasVariable(VAR_ACTIVITY_ID) or not context.hasVariable(
+            VAR_ACTIVITY_AREA
+        ):
+            return -1.0
+
+        activity_id = context.variable(VAR_ACTIVITY_ID)
+        activity_area = context.variable(VAR_ACTIVITY_AREA)
+
+        if not isinstance(activity_area, (float, int)):
+            return -1.0
+
+        return calculate_activity_npv(activity_id, activity_area)
+
+    def clone(self) -> "ActivityNpvFunction":
+        """Gets a clone of this function.
+
+        :returns: A clone of this function.
+        :rtype: ActivityNpvFunction
+        """
+        return ActivityNpvFunction()
 
 
 class ActivityPwlImpactFunction(QgsScopedExpressionFunction):
@@ -79,7 +119,6 @@
         )
         super().__init__(
             FUNC_PWL_IMPACT, 1, BASE_PLUGIN_NAME, help_html, isContextual=True
->>>>>>> 64465d65
         )
 
     def func(
@@ -106,28 +145,6 @@
         :returns: The result of the function.
         :rtype: typing.Any
         """
-<<<<<<< HEAD
-        if not context.hasVariable(VAR_ACTIVITY_ID) or not context.hasVariable(
-            VAR_ACTIVITY_AREA
-        ):
-            return -1.0
-
-        activity_id = context.variable(VAR_ACTIVITY_ID)
-        activity_area = context.variable(VAR_ACTIVITY_AREA)
-
-        if not isinstance(activity_area, (float, int)):
-            return -1.0
-
-        return calculate_activity_npv(activity_id, activity_area)
-
-    def clone(self) -> "ActivityNpvFunction":
-        """Gets a clone of this function.
-
-        :returns: A clone of this function.
-        :rtype: ActivityNpvFunction
-        """
-        return ActivityNpvFunction()
-=======
         if len(values) == 0:
             return -1.0
 
@@ -151,7 +168,6 @@
         :rtype: ActivityPwlImpactFunction
         """
         return ActivityPwlImpactFunction()
->>>>>>> 64465d65
 
 
 def create_metrics_expression_scope() -> QgsExpressionContextScope:
@@ -187,8 +203,6 @@
     )
     # Add functions
     expression_scope.addFunction(FUNC_PWL_IMPACT, ActivityPwlImpactFunction())
-
-    # Add functions
     expression_scope.addFunction(FUNC_ACTIVITY_NPV, ActivityNpvFunction())
 
     return expression_scope
@@ -198,15 +212,13 @@
     """Register our custom functions with the expression engine."""
     # Add expression functions to be registered here
 
-<<<<<<< HEAD
     # Activity NPV
     activity_npv_function = ActivityNpvFunction()
     METRICS_LIBRARY.append(activity_npv_function)
-=======
+
     # PWL impact
     activity_pwl_impact_function = ActivityPwlImpactFunction()
     METRICS_LIBRARY.append(activity_pwl_impact_function)
->>>>>>> 64465d65
 
     for func in METRICS_LIBRARY:
         QgsExpression.registerFunction(func)
