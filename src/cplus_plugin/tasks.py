--- conflicted
+++ resolved
@@ -8,40 +8,45 @@
 import math
 import os
 import uuid
+
 from pathlib import Path
 
 from qgis import processing
-from qgis.PyQt import QtCore
+from qgis.PyQt import QtCore, QtGui
+
 from qgis.core import (
     Qgis,
+    QgsApplication,
+    QgsColorRampShader,
     QgsCoordinateReferenceSystem,
+    QgsCoordinateTransform,
+    QgsFeedback,
+    QgsGeometry,
+    QgsPalettedRasterRenderer,
+    QgsProject,
     QgsProcessing,
+    QgsProcessingAlgRunnerTask,
     QgsProcessingContext,
     QgsProcessingFeedback,
     QgsRasterLayer,
+    QgsRasterMinMaxOrigin,
+    QgsRasterShader,
     QgsRectangle,
+    QgsSingleBandPseudoColorRenderer,
+    QgsStyle,
+    QgsTask,
     QgsVectorLayer,
     QgsWkbTypes,
 )
-from qgis.core import QgsTask
 
 from .conf import settings_manager, Settings
-<<<<<<< HEAD
-from .definitions.defaults import (
-    SCENARIO_OUTPUT_FILE_NAME,
-)
+
+from .resources import *
+
+from .models.helpers import clone_activity
+
 from .models.base import ScenarioResult, SpatialExtent
-from .models.helpers import clone_activity
-from .resources import *
-=======
-
-from .resources import *
-
-from .models.helpers import clone_activity
-
-from .models.base import ScenarioResult
-
->>>>>>> 38a2c085
+
 from .utils import (
     align_rasters,
     clean_filename,
@@ -49,6 +54,12 @@
     log,
     FileUtils
 )
+
+from .definitions.defaults import (
+    SCENARIO_OUTPUT_FILE_NAME,
+)
+
+from qgis.core import QgsTask
 
 
 class ScenarioAnalysisTask(QgsTask):
@@ -1162,7 +1173,7 @@
                 mask_layer = QgsVectorLayer(mask_layer_path, "mask", "ogr")
 
             if not mask_layer.isValid():
-                log(
+                self.log_message(
                     f"Skipping activities masking "
                     f"using layer {mask_layer_path}, not a valid layer."
                 )
@@ -1173,38 +1184,8 @@
             else:
                 layer_check = mask_layer.geometryType() == Qgis.GeometryType.Polygon
 
-<<<<<<< HEAD
-                if not layer_check:
-                    self.log_message(
-                        f"Skipping activities masking "
-                        f"using layer {mask_layer_path}, not a polygon layer."
-                    )
-                    continue
-
-                for activity in activities:
-                    if activity.path is None or activity.path is "":
-                        if not self.processing_cancelled:
-                            self.set_info_message(
-                                tr(
-                                    f"Problem when masking activities, "
-                                    f"there is no map layer for the activity {activity.name}"
-                                ),
-                                level=Qgis.Critical,
-                            )
-                            self.log_message(
-                                f"Problem when masking activities, "
-                                f"there is no map layer for the activity {activity.name}"
-                            )
-                        else:
-                            # If the user cancelled the processing
-                            self.set_info_message(
-                                tr(f"Processing has been cancelled by the user."),
-                                level=Qgis.Critical,
-                            )
-                            self.log_message(f"Processing has been cancelled by the user.")
-=======
             if not layer_check:
-                log(
+                self.log_message(
                     f"Skipping activities masking "
                     f"using layer {mask_layer_path}, not a polygon layer."
                 )
@@ -1220,7 +1201,7 @@
                             ),
                             level=Qgis.Critical,
                         )
-                        log(
+                        self.log_message(
                             f"Problem when masking activities, "
                             f"there is no map layer for the activity {activity.name}"
                         )
@@ -1230,8 +1211,7 @@
                             tr(f"Processing has been cancelled by the user."),
                             level=Qgis.Critical,
                         )
-                        log(f"Processing has been cancelled by the user.")
->>>>>>> 38a2c085
+                        self.log_message(f"Processing has been cancelled by the user.")
 
                     return False
 
@@ -1263,11 +1243,7 @@
                     "NO_DATA": -9999,
                 }
 
-<<<<<<< HEAD
-                    self.log_message(f"Used parameters for masking the activities: {alg_params} \n")
-=======
-                log(f"Used parameters for masking the activities: {alg_params} \n")
->>>>>>> 38a2c085
+                self.log_message(f"Used parameters for masking the activities: {alg_params} \n")
 
                 feedback = QgsProcessingFeedback()
 
@@ -1343,6 +1319,9 @@
 
         :param models: List of the analyzed implementation models
         :type models: typing.List[ImplementationModel]
+
+        :param extent: Selected area of interest extent
+        :type extent: str
 
         :param temporary_output: Whether to save the processing outputs as temporary
         files
