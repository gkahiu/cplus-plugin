--- conflicted
+++ resolved
@@ -325,7 +325,6 @@
         self.total_file_upload_size = sum(os.stat(fp).st_size for fp in files_to_upload)
         self.total_file_upload_chunks = self.total_file_upload_size / CHUNK_SIZE
         final_results = self.run_parallel_upload(files_to_upload)
-        self.log_message(json.dumps(final_results))
 
         if self.processing_cancelled:
             return False
@@ -393,13 +392,9 @@
         old_scenario_dict = json.loads(
             json.dumps(todict(self.scenario), cls=CustomJsonEncoder)
         )
-<<<<<<< HEAD
-        sieve_enabled = self.get_settings_value(Settings.SIEVE_ENABLED, default=False, setting_type=bool)
-=======
         sieve_enabled = self.get_settings_value(
             Settings.SIEVE_ENABLED, default=False, setting_type=bool
         )
->>>>>>> 7b15d228
         sieve_threshold = float(
             self.get_settings_value(Settings.SIEVE_THRESHOLD, default=10.0)
         )
@@ -408,17 +403,8 @@
             if sieve_enabled
             else ""
         )
-<<<<<<< HEAD
         snapping_enabled = self.get_settings_value(
             Settings.SNAPPING_ENABLED, default=False, setting_type=bool
-=======
-        snapping_enabled = (
-            self.get_settings_value(
-                Settings.SNAPPING_ENABLED, default=False, setting_type=bool
-            )
-            if sieve_enabled
-            else False
->>>>>>> 7b15d228
         )
         snap_layer_path = (
             self.get_settings_value(Settings.SNAP_LAYER, default="", setting_type=str)
@@ -487,13 +473,9 @@
                     for carbon_path in pathway["carbon_paths"]:
                         if os.path.exists(carbon_path):
                             if self.path_to_layer_mapping.get(carbon_path, None):
-<<<<<<< HEAD
-                                carbon_uuids.append(self.path_to_layer_mapping.get(carbon_path)['uuid'])
-=======
                                 carbon_uuids.append(
                                     self.path_to_layer_mapping.get(carbon_path)["uuid"]
                                 )
->>>>>>> 7b15d228
                     pathway["carbon_uuids"] = carbon_uuids
             new_priority_layers = []
             for priority_layer in activity["priority_layers"]:
