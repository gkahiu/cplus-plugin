import concurrent.futures
import json
import os
import traceback
import typing
from zipfile import ZipFile

import requests
from qgis.core import Qgis
from .multipart_upload import upload_part
from .request import (
    CplusApiRequest,
    JOB_COMPLETED_STATUS,
    JOB_STOPPED_STATUS,
    CHUNK_SIZE,
)
from ..conf import settings_manager, Settings
from ..models.base import Activity, NcsPathway
from ..models.base import ScenarioResult
from ..tasks import ScenarioAnalysisTask
from ..utils import FileUtils, CustomJsonEncoder, todict


def clean_filename(filename):
    """Creates a safe filename by removing operating system
    invalid filename characters.

    :param filename: File name
    :type filename: str

    :returns A clean file name
    :rtype str
    """
    characters = " %:/,\[]<>*?"

    for character in characters:
        if character in filename:
            filename = filename.replace(character, "_")

    return filename


class ScenarioAnalysisTaskApiClient(ScenarioAnalysisTask):
    def __init__(
        self,
        analysis_scenario_name,
        analysis_scenario_description,
        analysis_activities,
        analysis_priority_layers_groups,
        analysis_extent,
        scenario,
    ):
        super().__init__(
            analysis_scenario_name,
            analysis_scenario_description,
            analysis_activities,
            analysis_priority_layers_groups,
            analysis_extent,
            scenario,
        )
        self.total_file_upload_size = 0
        self.total_file_upload_chunks = 0
        self.uploaded_chunks = 0
        self.path_to_layer_mapping = {}
        self.scenario.uuid = None
        self.status_pooling = None
        self.logs = set()
        self.total_file_output = 0
        self.downloaded_output = 0

    def cancel_task(self, exception=None):
        """
        Cancel QGIS task and cancel scenario processing on API.
        """
        self.log_message("CANCELLED")
        if self.status_pooling:
            self.status_pooling.cancelled = True
        super().cancel_task(exception)

    def on_terminated(self):
        """Called when the task is terminated."""
        # check if there is ongoing upload
        # TODO: we may need to check for ongoing upload in current scenario only
        layer_mapping = settings_manager.get_all_layer_mapping()
        for identifier, layer in layer_mapping.items():
            if "upload_id" not in layer:
                continue
            self.log_message(f"Cancelling upload file: {layer['path']} ")
            try:
                self.request.abort_upload_layer(layer["uuid"], layer["upload_id"])
                settings_manager.remove_layer_mapping(identifier)
            except Exception as ex:
                self.log_message(f"Problem aborting upload layer: {ex}")
        self.log_message(f"Cancel scenario {self.scenario.uuid}")
        if self.scenario.uuid:
            self.request.cancel_scenario(self.scenario.uuid)
        super().on_terminated()

    def run(self) -> bool:
        """Run scenario analysis using API."""
        self.request = CplusApiRequest()
        self.scenario_directory = self.get_scenario_directory()
        FileUtils.create_new_dir(self.scenario_directory)

        try:
            self.upload_layers()
        except Exception as e:
            self.log_message(str(e))
            err = f"Problem uploading layer to the server: {e}\n"
            self.log_message(err, info=False)
            self.set_info_message(err, level=Qgis.Critical)
            self.error = e
            self.cancel_task()
            return False
        if self.processing_cancelled:
            return False

        try:
            self.build_scenario_detail_json()
        except Exception as ex:
            self.log_message(traceback.format_exc(), info=False)
            err = f"Problem building scenario JSON: {ex}\n"
            self.log_message(err, info=False)
            self.set_info_message(err, level=Qgis.Critical)
            self.error = ex
            self.cancel_task()
            return False

        try:
            self.__execute_scenario_analysis()
        except Exception as ex:
            self.log_message(traceback.format_exc(), info=False)
            err = f"Problem executing scenario analysis in the server side: {ex}\n"
            self.log_message(err, info=False)
            self.set_info_message(err, level=Qgis.Critical)
            self.error = ex
            self.cancel_task()
            return False
        return not self.processing_cancelled

    def run_upload(self, file_path, component_type) -> typing.Dict:
        """
        Upload a file as component type to the S3.
        :param file_path: Path of the file to be uploaded
        :param component_type: Input layer type of the upload file (ncs_pathway, ncs_carbon, etc.)
        :return: result, containing UUID of the uploaded file, size, and final filename
        :rtype: typing.Dict
        """

        self.log_message(f"Uploading {file_path} as {component_type}")
        upload_params = self.request.start_upload_layer(file_path, component_type)
        upload_id = upload_params["multipart_upload_id"]
        layer_uuid = upload_params["uuid"]
        upload_urls = upload_params["upload_urls"]
        if self.processing_cancelled:
            return False
        # store temporary layer
        temp_layer = {
            "uuid": layer_uuid,
            "size": os.stat(file_path).st_size,
            "name": os.path.basename(file_path),
            "upload_id": upload_id,
            "path": file_path,
        }
        settings_manager.save_layer_mapping(temp_layer)
        # do upload by chunks
        items = []
        idx = 0
        with open(file_path, "rb") as f:
            while True:
                if self.processing_cancelled:
                    break
                chunk = f.read(CHUNK_SIZE)
                if not chunk:
                    break
                url_item = upload_urls[idx]
                part_item = upload_part(url_item["url"], chunk, url_item["part_number"])
                items.append(part_item)
                self.uploaded_chunks += 1
                self.__update_scenario_status(
                    {
                        "progress_text": f"Uploading layers with concurrent request",
                        "progress": int(
                            (self.uploaded_chunks / self.total_file_upload_chunks) * 100
                        ),
                    }
                )
                idx += 1
        # finish upload
        result = {"uuid": None}
        if self.processing_cancelled:
            return result
<<<<<<< HEAD

        result = self.request.finish_upload_layer(layer_uuid, upload_id, items)
=======
        result = self.request.finish_upload_layer(layer_uuid, upload_id, items)
        self.log_message(json.dumps(result))
>>>>>>> 353fe78c
        return result

    def run_parallel_upload(self, upload_dict) -> typing.List[typing.Dict]:
        """
        Upload file concurrently using ThreadPoolExecutor
        :param upload_dict: Dictionary with file path as key and component type
        (ncs_pathway, ncs_carbon, etc.) as value.
        :return: final_result, a list of dictionary containing UUID of the uploaded
        file, size, and final filename
        :rtype: List
        """

        file_paths = list(upload_dict.keys())
        component_types = list(upload_dict.values())

        final_result = []
        with concurrent.futures.ThreadPoolExecutor(
            max_workers=3 if os.cpu_count() > 3 else 1
        ) as executor:
            final_result.extend(
                list(executor.map(self.run_upload, file_paths, component_types))
            )
        return list(final_result)

    def __zip_shapefiles(self, shapefile_path: str):
        if shapefile_path.endswith('.shp'):
            output_dir = os.path.dirname(shapefile_path)
            filename_without_ext = os.path.splitext(os.path.basename(shapefile_path))[0]
            zip_name = shapefile_path.replace('.shp', '.zip')
            with ZipFile(zip_name, 'w') as zip:
                # writing each file one by one
                for file in [f for f in os.listdir(output_dir) if filename_without_ext in f and not f.endswith('zip')]:
                    zip.write(os.path.join(output_dir, file), file)
            return zip_name
        return shapefile_path

    def upload_layers(self):
        """
        Check whether layer has been uploaded. If not, then upload it to S3.
        The mapping between local file path and remote layer will then be
        added to QGIS settings.
        """

        files_to_upload = {}

        self.__update_scenario_status(
            {"progress_text": "Checking layers to be uploaded", "progress": 0}
        )
        masking_layers = self.get_masking_layers()
        masking_layers = [ml.replace('.shp', '.zip') for ml in masking_layers]

        # 2 comes from sieve_mask_layer and snap layer
        check_counts = len(self.analysis_activities) + 2 + len(masking_layers)
        items_to_check = {}

        activity_pwl_uuids = set()
        for idx, activity in enumerate(self.analysis_activities):
            for pathway in activity.pathways:
                if pathway:
                    if pathway.path and os.path.exists(pathway.path):
                        items_to_check[pathway.path] = "ncs_pathway"

                    for carbon_path in pathway.carbon_paths:
                        if os.path.exists(carbon_path):
                            items_to_check[carbon_path] = "ncs_carbon"

            for priority_layer in activity.priority_layers:
                if priority_layer:
                    activity_pwl_uuids.add(priority_layer.get("uuid", ""))

            self.__update_scenario_status(
                {
                    "progress_text": "Checking Activity layers to be uploaded",
                    "progress": (idx + 1 / check_counts) * 100,
                }
            )

        sieve_enabled = self.get_settings_value(
            Settings.SIEVE_ENABLED, default=False, setting_type=bool
        )

        priority_layers = self.get_priority_layers()
        for priority_layer in priority_layers:
            if priority_layer.get("uuid", "") in activity_pwl_uuids and os.path.exists(priority_layer.get("path", "")):
                for group in priority_layer.get("groups", []):
                    if int(group.get("value", 0)) > 0:
                        items_to_check[priority_layer.get("path", "")] = "priority_layer"
                        break

        if sieve_enabled:
            sieve_mask_layer = self.get_settings_value(
                Settings.SIEVE_MASK_PATH, default=""
            )

            if sieve_mask_layer:
                zip_path = self.__zip_shapefiles(sieve_mask_layer)
                items_to_check[zip_path] = "sieve_mask_layer"
            self.__update_scenario_status(
                {
                    "progress_text": "Checking layers to be uploaded",
                    "progress": (3 / check_counts) * 100,
                }
            )

        snapping_enabled = self.get_settings_value(
            Settings.SNAPPING_ENABLED, default=False, setting_type=bool
        )
        if snapping_enabled:
            reference_layer = self.get_settings_value(
                Settings.SNAP_LAYER, default=""
            )
            if reference_layer:
                zip_path = self.__zip_shapefiles(reference_layer)
                items_to_check[zip_path] = "snap_layer"
        self.__update_scenario_status(
            {
                "progress_text": "Checking layers to be uploaded",
                "progress": (4 / check_counts) * 100,
            }
        )

        for idx, masking_layer in enumerate(masking_layers):
            zip_path = self.__zip_shapefiles(masking_layer)
            items_to_check[zip_path] = "mask_layer"

            self.__update_scenario_status(
                {
                    "progress_text": "Checking layers to be uploaded",
                    "progress": (idx + 5 / check_counts) * 100,
                }
            )

        files_to_upload.update(self.check_layer_uploaded(items_to_check))

        if self.processing_cancelled:
            return False

        self.total_file_upload_size = sum(os.stat(fp).st_size for fp in files_to_upload)
        self.total_file_upload_chunks = self.total_file_upload_size / CHUNK_SIZE
        final_results = self.run_parallel_upload(files_to_upload)

        if self.processing_cancelled:
            return False

        new_uploaded_layer = {}

        if len(files_to_upload) == 0:
            self.__update_scenario_status(
                {"progress_text": "All layers have been uploaded", "progress": 100}
            )
        else:
            for file_path in files_to_upload:
                filename_without_ext = ".".join(
                    os.path.basename(file_path).split(".")[0:-1]
                )
                for res in final_results:
                    if res["uuid"] is None:
                        continue
                    if res["name"].startswith(filename_without_ext):
                        res["path"] = file_path
                        new_uploaded_layer[file_path] = res
                        break
            self.__update_scenario_status(
                {"progress_text": "All layers have been uploaded", "progress": 100}
            )

        for uploaded_layer in new_uploaded_layer.values():
            identifier = uploaded_layer["path"].replace(os.sep, "--")
            self.path_to_layer_mapping[uploaded_layer["path"]] = uploaded_layer
            settings_manager.save_layer_mapping(uploaded_layer, identifier)

    def check_layer_uploaded(self, items_to_check: dict) -> dict:
        """
        Check whether a layer has been uploaded to CPLUS API
        :param items_to_check: Dictionary with file path as key and group as value
        """
        output = {}
        uuid_to_path = {}

        for layer_path, group in items_to_check.items():
            identifier = layer_path.replace(os.sep, "--")
            uploaded_layer_dict = settings_manager.get_layer_mapping(identifier)
            if uploaded_layer_dict:
                if "upload_id" in uploaded_layer_dict:
                    # if upload_id exists, then upload is not finished
                    output[layer_path] = False
                if layer_path == uploaded_layer_dict["path"]:
                    uuid_to_path[uploaded_layer_dict["uuid"]] = layer_path
                    self.path_to_layer_mapping[layer_path] = uploaded_layer_dict
            else:
                output[layer_path] = items_to_check[layer_path]
        layer_check_result = self.request.check_layer(list(uuid_to_path))
        for layer_uuid in (
            layer_check_result["unavailable"] + layer_check_result["invalid"]
        ):
            layer_path = uuid_to_path[layer_uuid]
            output[layer_path] = items_to_check[layer_path]
        return output

    def build_scenario_detail_json(self):
        """
        Build scenario detail JSON to be sent to CPLUS API
        """

        old_scenario_dict = json.loads(
            json.dumps(todict(self.scenario), cls=CustomJsonEncoder)
        )
        sieve_enabled = self.get_settings_value(
            Settings.SIEVE_ENABLED, default=False, setting_type=bool
        )
        sieve_threshold = float(
            self.get_settings_value(Settings.SIEVE_THRESHOLD, default=10.0)
        )
        sieve_mask_path = (
            self.get_settings_value(Settings.SIEVE_MASK_PATH, default="")
            if sieve_enabled
            else ""
        )
        snapping_enabled = self.get_settings_value(
            Settings.SNAPPING_ENABLED, default=False, setting_type=bool
        )
        snap_layer_path = (
            self.get_settings_value(Settings.SNAP_LAYER, default="", setting_type=str)
            if snapping_enabled
            else ""
        )
        suitability_index = float(
            self.get_settings_value(Settings.PATHWAY_SUITABILITY_INDEX, default=0)
        )
        carbon_coefficient = float(
            self.get_settings_value(Settings.CARBON_COEFFICIENT, default=0.0)
        )
        snap_rescale = self.get_settings_value(
            Settings.RESCALE_VALUES, default=False, setting_type=bool
        )
        resampling_method = self.get_settings_value(
            Settings.RESAMPLING_METHOD, default=0
        )
        ncs_with_carbon = self.get_settings_value(
            Settings.NCS_WITH_CARBON, default=False, setting_type=bool
        )
        landuse_project = self.get_settings_value(
            Settings.LANDUSE_PROJECT, default=True, setting_type=bool
        )
        landuse_normalized = self.get_settings_value(
            Settings.LANDUSE_NORMALIZED, default=True, setting_type=bool
        )
        landuse_weighted = self.get_settings_value(
            Settings.LANDUSE_WEIGHTED, default=True, setting_type=bool
        )
        highest_position = self.get_settings_value(
            Settings.HIGHEST_POSITION, default=True, setting_type=bool
        )

        masking_layers = self.get_masking_layers()
        masking_layers = [ml.replace('.shp', '.zip') for ml in masking_layers]
        mask_layer_uuids = [
            obj["uuid"]
            for fp, obj in self.path_to_layer_mapping.items()
            if fp in masking_layers
        ]

        sieve_mask_uuid = (
            self.path_to_layer_mapping.get(sieve_mask_path, "")["uuid"]
            if sieve_mask_path
            else ""
        )
        snap_layer_uuid = (
            self.path_to_layer_mapping.get(snap_layer_path, "")["uuid"]
            if snap_layer_path
            else ""
        )

        for activity in old_scenario_dict["activities"]:
            activity["layer_type"] = 0
            for pathway in activity["pathways"]:
                if pathway:
                    if pathway["path"] and os.path.exists(pathway["path"]):
                        if self.path_to_layer_mapping.get(pathway["path"], None):
                            pathway["uuid"] = self.path_to_layer_mapping.get(
                                pathway["path"]
                            )["uuid"]
                            pathway["layer_uuid"] = pathway["uuid"]
                            pathway["layer_type"] = 0

                    carbon_uuids = []
                    for carbon_path in pathway["carbon_paths"]:
                        if os.path.exists(carbon_path):
                            if self.path_to_layer_mapping.get(carbon_path, None):
                                carbon_uuids.append(
                                    self.path_to_layer_mapping.get(carbon_path)["uuid"]
                                )
                    pathway["carbon_uuids"] = carbon_uuids
            activity["priority_layers"] = [
                p for p in activity["priority_layers"] if p
            ]

        priority_layers = self.get_priority_layers()
        for priority_layer in priority_layers:
            if priority_layer.get("path", "") in self.path_to_layer_mapping:
                priority_layer['layer_uuid'] = self.path_to_layer_mapping[priority_layer.get("path", "")]['uuid']
            else:
                priority_layer['layer_uuid'] = ''

        self.scenario_detail = {
            "scenario_name": old_scenario_dict["name"],
            "scenario_desc": old_scenario_dict["description"],
            "snapping_enabled": snapping_enabled if sieve_enabled else False,
            "snap_layer": snap_layer_path,
            "snap_layer_uuid": snap_layer_uuid,
            "pathway_suitability_index": suitability_index,
            "carbon_coefficient": carbon_coefficient,
            "snap_rescale": snap_rescale,
            "snap_method": resampling_method,
            "sieve_enabled": sieve_enabled,
            "sieve_threshold": sieve_threshold,
            "sieve_mask_path": sieve_mask_path,
            "sieve_mask_uuid": sieve_mask_uuid,
            "ncs_with_carbon": ncs_with_carbon,
            "landuse_project": landuse_project,
            "landuse_normalized": landuse_normalized,
            "landuse_weighted": landuse_weighted,
            "highest_position": highest_position,
            "mask_path": ", ".join(masking_layers),
            "mask_layer_uuids": mask_layer_uuids,
            "extent": old_scenario_dict["extent"]["bbox"],
            "priority_layer_groups": old_scenario_dict.get("priority_layer_groups", []),
            "priority_layers": json.loads(json.dumps(priority_layers, cls=CustomJsonEncoder)),
            "activities": json.loads(json.dumps(old_scenario_dict["activities"], cls=CustomJsonEncoder)),
        }

    def __execute_scenario_analysis(self):
        """
        Execute scenario analysis
        """
        # submit scenario detail to the API
        self.__update_scenario_status(
            {"progress_text": "Submit and execute Scenario to CPLUS API", "progress": 0}
        )
        scenario_uuid = self.request.submit_scenario_detail(self.scenario_detail)
        self.scenario.uuid = scenario_uuid

        # execute scenario detail
        self.request.execute_scenario(scenario_uuid)

        if self.processing_cancelled:
            return

        # fetch status by interval
        self.status_pooling = self.request.fetch_scenario_status(scenario_uuid)
        self.status_pooling.on_response_fetched = self.__update_scenario_status
        status_response = self.status_pooling.results()

        if self.processing_cancelled:
            return

        # if success, fetch output list
        scenario_status = status_response.get("status", "")
        self.new_scenario_detail = self.request.fetch_scenario_detail(scenario_uuid)

        if scenario_status == JOB_COMPLETED_STATUS:
            self.__retrieve_scenario_outputs(scenario_uuid)
        elif scenario_status == JOB_STOPPED_STATUS:
            scenario_error = status_response.get("errors", "Unknown error")
            raise Exception(scenario_error)

    def __update_scenario_status(self, response):
        """
        Update processing status in QGIS modal.
        """
        self.set_status_message(response.get("progress_text", ""))
        self.update_progress(response.get("progress", 0))
        if "logs" in response:
            new_logs = set(response.get("logs"))
            updated_logs = new_logs - self.logs
            for log in updated_logs:
                self.log_message(log)
            self.logs = new_logs

    def __create_activity(self, activity: dict, download_dict: list):
        """
        Create activity object from activity dictionary and downloaded
        file dictionary
        :param activity: activity dictionary
        :download_dict: downloaded file dictionary
        """
        ncs_pathways = []
        for pathway in activity["pathways"]:
            if "layer_uuid" in pathway:
                del pathway["layer_uuid"]
            if "carbon_uuids" in pathway:
                del pathway["carbon_uuids"]
            pathway_filename = os.path.basename(pathway["path"])
            if pathway_filename in download_dict:
                pathway["path"] = download_dict[pathway_filename]
                ncs_pathways.append(NcsPathway(**pathway))
        activity["pathways"] = ncs_pathways
        activity_filename = os.path.basename(activity["path"])
        if activity_filename in download_dict:
            activity["path"] = download_dict[activity_filename]
        activity_obj = Activity(**activity)
        return activity_obj

    def __set_scenario(self, output_list, download_paths):
        """
        Set scenario object based on output list and downloaded file paths
        to be used in generating report
        :param output_list: List of output from CPLUS API
        :download_paths: List of downloaded file paths
        """
        output_fnames = []
        for output in output_list["results"]:
            if "_cleaned" in output["filename"]:
                output_fnames.append(output["filename"])

        weighted_activities = []
        activities = []

        download_dict = {os.path.basename(d): d for d in download_paths}

        for activity in self.new_scenario_detail["updated_detail"]["activities"]:
            activities.append(self.__create_activity(activity, download_dict))
        for activity in self.new_scenario_detail["updated_detail"][
            "weighted_activities"
        ]:
            weighted_activities.append(self.__create_activity(activity, download_dict))

        self.analysis_weighted_activities = weighted_activities
        self.analysis_activities = activities
        self.scenario.activities = activities
        self.scenario.weighted_activities = weighted_activities
        self.scenario.priority_layer_groups = self.new_scenario_detail[
            "updated_detail"
        ]["priority_layer_groups"]

    def download_file(self, url, local_filename):
        parent_dir = os.path.dirname(local_filename)
        if not os.path.exists(parent_dir):
            os.makedirs(parent_dir)
        with requests.get(url, stream=True) as r:
            r.raise_for_status()
            with open(local_filename, "wb") as f:
                for chunk in r.iter_content(chunk_size=8192):
                    if chunk:
                        f.write(chunk)
        self.downloaded_output += 1
        self.__update_scenario_status(
            {
                "progress_text": f"Downloading output files",
                "progress": int((self.downloaded_output / self.total_file_output) * 90)
                + 5,
            }
        )

    def __retrieve_scenario_outputs(self, scenario_uuid):
        """
        Set scenario output object based on scenario UUID
        to be used in generating report
        """
        self.__update_scenario_status(
            {"progress_text": "Downloading output files", "progress": 0}
        )
        output_list = self.request.fetch_scenario_output_list(scenario_uuid)
        self.__update_scenario_status(
            {"progress_text": "Downloading output files", "progress": 5}
        )
        self.total_file_output = len(output_list["results"])
        self.downloaded_output = 0
        urls_to_download = []
        download_paths = []
        for output in output_list["results"]:
            urls_to_download.append(output["url"])
            if output["is_final_output"]:
                download_path = os.path.join(
                    self.scenario_directory, output["filename"]
                )
                final_output_path = download_path
                self.output = output["output_meta"]
                self.output["OUTPUT"] = final_output_path
            else:
                download_path = os.path.join(
                    self.scenario_directory, output["group"], output["filename"]
                )
            download_paths.append(download_path)

        with concurrent.futures.ThreadPoolExecutor(
            max_workers=3 if os.cpu_count() > 3 else 1
        ) as executor:
            executor.map(self.download_file, urls_to_download, download_paths)

        self.__set_scenario(output_list, download_paths)

        self.scenario_result = ScenarioResult(
            scenario=self.scenario,
            scenario_directory=self.scenario_directory,
            analysis_output=self.output,
        )

        self.analysis_priority_layers_groups
        self.__update_scenario_status(
            {"progress_text": "Finished downloading output files", "progress": 100}
        )<|MERGE_RESOLUTION|>--- conflicted
+++ resolved
@@ -190,13 +190,7 @@
         result = {"uuid": None}
         if self.processing_cancelled:
             return result
-<<<<<<< HEAD
-
         result = self.request.finish_upload_layer(layer_uuid, upload_id, items)
-=======
-        result = self.request.finish_upload_layer(layer_uuid, upload_id, items)
-        self.log_message(json.dumps(result))
->>>>>>> 353fe78c
         return result
 
     def run_parallel_upload(self, upload_dict) -> typing.List[typing.Dict]:
