--- conflicted
+++ resolved
@@ -204,16 +204,8 @@
     def layer_check(self) -> str:
         """Cplus API URL for checking layer validity
 
-<<<<<<< HEAD
         :return: Cplus API URL for layer check
         :rtype: str
-=======
-        def layer_detail(self, layer_uuid):
-            return f"{self.base_url}/layer/{layer_uuid}/"
-
-            :return: Cplus API URL for layer check
-            :rtype: str
->>>>>>> f638fa2d
         """
         return f"{self.base_url}/layer/check/?id_type=layer_uuid"
 
@@ -937,7 +929,6 @@
             raise CplusApiRequestError(result.get("detail", ""))
         return result
 
-<<<<<<< HEAD
     def fetch_default_layer_list(self) -> dict:
         """Fetch available default layers from Server.
 
@@ -964,9 +955,16 @@
             else:
                 data[component_type] = [out_layer]
         return data
-=======
+
     def build_scenario_from_scenario_json(self, scenario_json):
-        """Build scenario object from scenario JSON"""
+        """Build scenario object from scenario JSON.
+
+        :param scenario_json: scenario json dict
+        :type scenario_json: dict
+
+        :return: Scenario object
+        :rtype: Scenario
+        """
         detail = scenario_json["detail"]
         extent = []
         if "extent_project" in detail:
@@ -989,6 +987,19 @@
         return scenario
 
     def fetch_scenario_history(self, page=1, page_size=10, status="Completed"):
+        """Fetch scenario history from server.
+
+        :param page: page number, defaults to 1
+        :type page: int, optional
+
+        :param page_size: page size to fetch, defaults to 10
+        :type page_size: int, optional
+
+        :raises CplusApiRequestError: Raises when server return non-2xx code
+
+        :return: List of Scenario object
+        :rtype: List[Scenario]
+        """
         filters = {"status": status}
         result, status_code = self.get(
             self.urls.scenario_history_list(page, page_size, filters)
@@ -1021,8 +1032,17 @@
         return scenario_results
 
     def delete_scenario(self, scenario_uuid):
+        """Delete scenario history from server.
+
+        :param scenario_uuid: Server's scenario UUID
+        :type scenario_uuid: str
+
+        :raises CplusApiRequestError: Raises when server return non-204 code
+
+        :return: No content
+        :rtype: dictionary
+        """
         response = self.delete(self.urls.scenario_delete(scenario_uuid))
         if response.status_code != 204:
             result = response.json()
-            raise CplusApiRequestError(result.get("detail", ""))
->>>>>>> f638fa2d
+            raise CplusApiRequestError(result.get("detail", ""))